from os import walk
import random

import torch
from torch.optim.lr_scheduler import _LRScheduler
from tqdm import tqdm

from Estimator import batch_to_device
from gpu_memory_cleanup import memory_cleanup


class ExponentialSchedulerPerBatch(_LRScheduler):
    def __init__(self, optimizer, end_lr, num_iter):
        self.end_lr = end_lr
        self.num_iter = num_iter
        super(ExponentialSchedulerPerBatch, self).__init__(optimizer, last_epoch=-1)

    def get_lr(self):
        r = self.last_epoch / (self.num_iter - 1)
        return [base_lr * (self.end_lr / base_lr) ** r for base_lr in self.base_lrs]


class LrFinder:
    def __init__(self, estimator, lr_settings=None):
        self.first_batch = None
        if lr_settings is None:
            lr_settings = {}
        self.min_lr = lr_settings.get("min_lr", 1e-7)
        self.max_lr = lr_settings.get("max_lr", 1)
        self.num_lr = lr_settings.get("num_lr", 100)
        self.smooth = lr_settings.get("smooth", 0.05)
        self.divergence_threshold = lr_settings.get("divergence_threshold", 4)
        torch.manual_seed(seed=estimator.seed)
        self.seed = estimator.seed

        for group in estimator.optimizer.param_groups:
            group['lr'] = self.min_lr

        estimator.scheduler = ExponentialSchedulerPerBatch(
            estimator.optimizer, self.max_lr, self.num_lr
        )
        if estimator.accumulation_steps > 1:
            self.accumulation_steps = estimator.accumulation_steps
        else:
            self.accumulation_steps = 1
        self.estimator = estimator
        self.losses = None
        self.loss_index = None

    def get_lr(self, dataset):
        if len(dataset) < self.estimator.batch_size:
            self.estimator.batch_size = len(dataset)
        batch_index = torch.arange(0, len(dataset), 1).tolist()
        random.seed(self.seed)
        losses = torch.empty(size=(self.num_lr,), dtype=torch.float)
        lrs = torch.empty(size=(self.num_lr,), dtype=torch.float)
        self.estimator.optimizer.zero_grad()
        best_loss = float("inf")
        for i in tqdm(range(self.num_lr)):
            loss_value = 0
            random_batch = random.sample(batch_index, self.estimator.batch_size)
<<<<<<< HEAD
            batch = dataset[random_batch]
            batch = batch_to_device(batch, self.estimator.device)

            out = self.estimator.model(batch[0])
            loss = self.estimator.criterion(out, batch[1])
            loss.backward()
            current_loss = loss.item()
            if self.smooth is not None and i != 0:
                losses[i] = (
                        self.smooth * current_loss + (1 - self.smooth) * losses[i - 1]
                )
            else:
                losses[i] = current_loss
            lrs[i] = self.estimator.scheduler.get_lr()[0]
=======
            for j in range(self.accumulation_steps):
                batch = dataset[random_batch[j * self.estimator.sub_batch_size : (j + 1) * self.estimator.sub_batch_size]]
                batch = batch_to_device(batch, self.estimator.device)

                out = self.estimator.model(batch[0])
                loss = self.estimator.criterion(out, batch[1])
                loss.backward()
                loss_value += loss.item()
            loss_value = loss_value / self.accumulation_steps
            if self.smooth is not None and i != 0:
                losses[i] = (
                    self.smooth * loss_value + (1 - self.smooth) * losses[i - 1]
                )
            else:
                losses[i] = loss_value
            lrs[i] = self.estimator.optimizer.param_groups[0]["lr"]
>>>>>>> f343e72c

            self.estimator.optimizer.step()
            self.estimator.scheduler.step()

            if losses[i] < best_loss:
                best_loss = losses[i]

            if losses[i] > (self.divergence_threshold * best_loss):
                print(
                    f"Loss diverged - stopped early - iteration {i} out of {self.num_lr}"
                )
                break

        # find LR where gradient is highest but before global minimum is reached
        # I added -5 to make sure it is not still in the minimum
        global_minimum = torch.argmin(losses[:i])
        gradient = torch.diff(losses[: (global_minimum - 5) + 1])
        biggest_gradient = torch.argmax(gradient)

<<<<<<< HEAD
        suggested_lr = lrs[smallest_gradient]
        return suggested_lr.item()


def get_lr(estimator,
           dataset,
           lr_settings):
    try:
        lr_finder = LrFinder(estimator, lr_settings=lr_settings)
        lr = lr_finder.get_lr(dataset)
    except torch.cuda.OutOfMemoryError as e:
        memory_cleanup()
        raise e
    return lr

=======
        suggested_lr = lrs[biggest_gradient]
        self.losses = losses[:i]
        self.loss_index = biggest_gradient
        self.lrs = lrs
        return suggested_lr.item()
>>>>>>> f343e72c
<|MERGE_RESOLUTION|>--- conflicted
+++ resolved
@@ -59,22 +59,6 @@
         for i in tqdm(range(self.num_lr)):
             loss_value = 0
             random_batch = random.sample(batch_index, self.estimator.batch_size)
-<<<<<<< HEAD
-            batch = dataset[random_batch]
-            batch = batch_to_device(batch, self.estimator.device)
-
-            out = self.estimator.model(batch[0])
-            loss = self.estimator.criterion(out, batch[1])
-            loss.backward()
-            current_loss = loss.item()
-            if self.smooth is not None and i != 0:
-                losses[i] = (
-                        self.smooth * current_loss + (1 - self.smooth) * losses[i - 1]
-                )
-            else:
-                losses[i] = current_loss
-            lrs[i] = self.estimator.scheduler.get_lr()[0]
-=======
             for j in range(self.accumulation_steps):
                 batch = dataset[random_batch[j * self.estimator.sub_batch_size : (j + 1) * self.estimator.sub_batch_size]]
                 batch = batch_to_device(batch, self.estimator.device)
@@ -91,7 +75,6 @@
             else:
                 losses[i] = loss_value
             lrs[i] = self.estimator.optimizer.param_groups[0]["lr"]
->>>>>>> f343e72c
 
             self.estimator.optimizer.step()
             self.estimator.scheduler.step()
@@ -111,8 +94,10 @@
         gradient = torch.diff(losses[: (global_minimum - 5) + 1])
         biggest_gradient = torch.argmax(gradient)
 
-<<<<<<< HEAD
-        suggested_lr = lrs[smallest_gradient]
+        suggested_lr = lrs[biggest_gradient]
+        self.losses = losses[:i]
+        self.loss_index = biggest_gradient
+        self.lrs = lrs
         return suggested_lr.item()
 
 
@@ -127,10 +112,3 @@
         raise e
     return lr
 
-=======
-        suggested_lr = lrs[biggest_gradient]
-        self.losses = losses[:i]
-        self.loss_index = biggest_gradient
-        self.lrs = lrs
-        return suggested_lr.item()
->>>>>>> f343e72c
