import time
import pathlib
import urllib

import polars as pl
import torch
from torch.utils.data import Dataset


class Data(Dataset):
    def __init__(self, data, labels=None, numerical_features=None):
        """
        data: path to a covariates dataframe either arrow dataset or sqlite object
        labels: a list of either 0 or 1, 1 if the patient got the outcome
        numerical_features: list of indices where the numerical features are
        """
        start = time.time()
        if pathlib.Path(data).suffix == ".sqlite":
            data = urllib.parse.quote(data)
            data = pl.read_database(
                "SELECT * from covariates", connection=f"sqlite://{data}"
            ).lazy()
        else:
            data = pl.scan_ipc(pathlib.Path(data).joinpath("covariates/*.arrow"))
        observations = data.select(pl.col("rowId").max()).collect()[0, 0]
        # detect features are numeric
        if numerical_features is None:
            self.numerical_features = (
                data.groupby(by="columnId")
                .n_unique()
                .filter(pl.col("covariateValue") > 1)
                .select("columnId")
                .collect()["columnId"]
            )
        else:
            self.numerical_features = pl.Series("num", numerical_features)

        if labels:
            self.target = torch.as_tensor(labels)
        else:
            self.target = torch.zeros(size=(observations,))

        # filter by categorical columns,
        # select rowId and columnId
        data_cat = (
            data.filter(~pl.col("columnId").is_in(self.numerical_features))
            .select(pl.col("rowId"), pl.col("columnId"))
<<<<<<< HEAD
            .sort("rowId")
=======
            .sort(["rowId", "columnId"])
>>>>>>> 6207324c
            .with_columns(pl.col("rowId") - 1)
            .collect()
        )
        cat_tensor = torch.as_tensor(data_cat.to_numpy())
        tensor_list = torch.split(
            cat_tensor[:, 1],
            torch.unique_consecutive(cat_tensor[:, 0], return_counts=True)[1].tolist(),
        )

        # because of subjects without cat features, I need to create a list with all zeroes and then insert
        # my tensorList. That way I can still index the dataset correctly.
        total_list = [torch.as_tensor((0,))] * observations
        idx = data_cat["rowId"].unique().to_list()
        for i, i2 in enumerate(idx):
            total_list[i2] = tensor_list[i]
        self.cat = torch.nn.utils.rnn.pad_sequence(total_list, batch_first=True)
        self.cat_features = data_cat["columnId"].unique()

        # numerical data,
        # N x C, dense matrix with values for N patients/visits for C numerical features
        if pl.count(self.numerical_features) == 0:
            self.num = None
        else:
            map_numerical = dict(zip(self.numerical_features.sort().to_list(),
                                     list(range(len(self.numerical_features)))))

            numerical_data = (
                data.filter(pl.col("columnId").is_in(self.numerical_features))
<<<<<<< HEAD
                .sort(by="columnId")
=======
                .with_columns(pl.col("columnId").replace(map_numerical),
                              pl.col("rowId") - 1)
>>>>>>> 6207324c
                .select(
                    pl.col("rowId"),
                    pl.col("columnId"),
                    pl.col("covariateValue"),
                )
                .collect()
            )
            indices = torch.as_tensor(
                numerical_data.select(["rowId", "columnId"]).to_numpy(),
                dtype=torch.long,
            )
            values = torch.as_tensor(
                numerical_data.select("covariateValue").to_numpy(), dtype=torch.float
            )
            self.num = torch.sparse_coo_tensor(
                indices=indices.T,
                values=values.squeeze(),
                size=(observations, pl.count(self.numerical_features)),
            ).to_dense()
        delta = time.time() - start
        print(f"Processed data in {delta:.2f} seconds")

    def get_numerical_features(self):
        return self.numerical_features

    def get_cat_features(self):
        return self.cat_features

    def __len__(self):
        return self.target.size()[0]

    def __getitem__(self, item):
        if self.num is not None:
            batch = {"cat": self.cat[item, :], "num": self.num[item, :]}
        else:
            batch = {"cat": self.cat[item, :].squeeze(), "num": None}
        if batch["cat"].dim() == 1 and not isinstance(item, list):
            batch["cat"] = batch["cat"].unsqueeze(0)
        if (
            batch["num"] is not None
            and batch["num"].dim() == 1
            and not isinstance(item, list)
        ):
            batch["num"] = batch["num"].unsqueeze(0)
        return [batch, self.target[item].squeeze()]<|MERGE_RESOLUTION|>--- conflicted
+++ resolved
@@ -45,11 +45,7 @@
         data_cat = (
             data.filter(~pl.col("columnId").is_in(self.numerical_features))
             .select(pl.col("rowId"), pl.col("columnId"))
-<<<<<<< HEAD
-            .sort("rowId")
-=======
             .sort(["rowId", "columnId"])
->>>>>>> 6207324c
             .with_columns(pl.col("rowId") - 1)
             .collect()
         )
@@ -78,12 +74,8 @@
 
             numerical_data = (
                 data.filter(pl.col("columnId").is_in(self.numerical_features))
-<<<<<<< HEAD
-                .sort(by="columnId")
-=======
                 .with_columns(pl.col("columnId").replace(map_numerical),
                               pl.col("rowId") - 1)
->>>>>>> 6207324c
                 .select(
                     pl.col("rowId"),
                     pl.col("columnId"),
