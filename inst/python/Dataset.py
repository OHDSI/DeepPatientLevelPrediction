import time
import pathlib
import urllib

import polars as pl
import torch
from torch.utils.data import Dataset


class Data(Dataset):
    def __init__(self, data, labels=None, numerical_features=None):
        """
        data: path to a covariates dataframe either arrow dataset or sqlite object
        labels: a list of either 0 or 1, 1 if the patient got the outcome
        numerical_features: list of indices where the numerical features are
        """
        start = time.time()
        if pathlib.Path(data).suffix == ".sqlite":
            data = urllib.parse.quote(data)
            data = pl.read_database(
                "SELECT * from covariates", connection=f"sqlite://{data}"
            ).lazy()
        else:
            data = pl.scan_ipc(pathlib.Path(data).joinpath("covariates/*.arrow"))
        observations = data.select(pl.col("rowId").max()).collect()[0, 0]
        # detect features are numeric
        if numerical_features is None:
            self.numerical_features = (
                data.groupby(by="columnId")
                .n_unique()
                .filter(pl.col("covariateValue") > 1)
                .select("columnId")
                .collect()["columnId"]
            )
        else:
            self.numerical_features = pl.Series("num", numerical_features)

        if labels:
            self.target = torch.as_tensor(labels)
        else:
            self.target = torch.zeros(size=(observations,))

        # filter by categorical columns,
        # sort and group_by columnId
        # create newColumnId from 1 (or zero?) until # catColumns
        # select rowId and newColumnId
        # rename newColumnId to columnId and sort by it
        data_cat = (
            data.filter(~pl.col("columnId").is_in(self.numerical_features))
            .select(pl.col("rowId"), pl.col("columnId"))
            .sort(["rowId", "columnId"])
            .with_columns(pl.col("rowId") - 1)
            .collect()
        )
        cat_tensor = torch.as_tensor(data_cat.to_numpy())
        tensor_list = torch.split(
            cat_tensor[:, 1],
            torch.unique_consecutive(cat_tensor[:, 0], return_counts=True)[1].tolist(),
        )

        # because of subjects without cat features, I need to create a list with all zeroes and then insert
        # my tensorList. That way I can still index the dataset correctly.
        total_list = [torch.as_tensor((0,))] * observations
        idx = data_cat["rowId"].unique().to_list()
        for i, i2 in enumerate(idx):
            total_list[i2] = tensor_list[i]
        self.cat = torch.nn.utils.rnn.pad_sequence(total_list, batch_first=True)
        self.cat_features = data_cat["columnId"].unique()

        # numerical data,
        # N x C, dense matrix with values for N patients/visits for C numerical features
        if self.numerical_features.count() == 0:
            self.num = None
        else:
            map_numerical = dict(zip(self.numerical_features.sort().to_list(),
                                     list(range(len(self.numerical_features)))))

            numerical_data = (
                data.filter(pl.col("columnId").is_in(self.numerical_features))
                .with_columns(pl.col("columnId").replace(map_numerical),
                              pl.col("rowId") - 1)
                .select(
                    pl.col("rowId"),
                    pl.col("columnId"),
                    pl.col("covariateValue"),
                )
                .collect()
            )
            indices = torch.as_tensor(
                numerical_data.select(["rowId", "columnId"]).to_numpy(),
                dtype=torch.long,
            )
            values = torch.as_tensor(
                numerical_data.select("covariateValue").to_numpy(), dtype=torch.float
            )
            self.num = torch.sparse_coo_tensor(
                indices=indices.T,
                values=values.squeeze(),
<<<<<<< HEAD
                size=(observations, pl.count(self.numerical_features)),
=======
                size=(observations, self.numerical_features.count()),
>>>>>>> 03fdb3d5
            ).to_dense()
        delta = time.time() - start
        print(f"Processed data in {delta:.2f} seconds")

    def get_numerical_features(self):
        return self.numerical_features

    def get_cat_features(self):
        return self.cat_features

    def __len__(self):
        return self.target.size()[0]

    def __getitem__(self, item):
        if self.num is not None:
            batch = {"cat": self.cat[item, :], "num": self.num[item, :]}
        else:
            batch = {"cat": self.cat[item, :].squeeze(), "num": None}
        if batch["cat"].dim() == 1 and not isinstance(item, list):
            batch["cat"] = batch["cat"].unsqueeze(0)
        if (
            batch["num"] is not None
            and batch["num"].dim() == 1
            and not isinstance(item, list)
        ):
            batch["num"] = batch["num"].unsqueeze(0)
        return [batch, self.target[item].squeeze()]<|MERGE_RESOLUTION|>--- conflicted
+++ resolved
@@ -96,11 +96,7 @@
             self.num = torch.sparse_coo_tensor(
                 indices=indices.T,
                 values=values.squeeze(),
-<<<<<<< HEAD
-                size=(observations, pl.count(self.numerical_features)),
-=======
                 size=(observations, self.numerical_features.count()),
->>>>>>> 03fdb3d5
             ).to_dense()
         delta = time.time() - start
         print(f"Processed data in {delta:.2f} seconds")
