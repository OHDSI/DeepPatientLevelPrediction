--- conflicted
+++ resolved
@@ -219,25 +219,4 @@
 
 
 # export this in PLP
-<<<<<<< HEAD
 computeGridPerformance <- PatientLevelPrediction:::computeGridPerformance
-=======
-computeGridPerformance <- PatientLevelPrediction:::computeGridPerformance
-  
-nn_init_calculate_fan_in_and_fan_out <- function(tensor) {
-  dimensions <- tensor$dim()
-  num_input_fmaps <- tensor$size(2)
-  num_output_fmaps <- tensor$size(1)
-  receptive_field_size <- 1
-  
-  if (dimensions > 2) {
-    ##receptive_field_size <- tensor[1, 1, ..]$numel() # what is .. ?
-    receptive_field_size <- tensor[1, 1, ]$numel() # modified to fix check
-  }
-  
-  fan_in <- num_input_fmaps * receptive_field_size
-  fan_out <- num_output_fmaps * receptive_field_size
-  
-  list(fan_in, fan_out)
-}
->>>>>>> b3695d0f
