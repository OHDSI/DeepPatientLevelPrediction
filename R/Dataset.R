--- conflicted
+++ resolved
@@ -1,11 +1,9 @@
-<<<<<<< HEAD
 #' @export
-=======
 Dataset_plp5 <- torch::dataset(
   name = 'Dataset',
   
   initialize = function(data, labels = NULL, numericalIndex = NULL) {
-    
+    git 
     # determine numeric
     if(is.null(numericalIndex)){
       colBin <- apply(data, 2, function(x) sum(x==1 | x==0))
@@ -64,7 +62,6 @@
 )
 
 
->>>>>>> 84704b0f
 Dataset <- torch::dataset(
   name = 'Dataset',
   
