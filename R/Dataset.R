--- conflicted
+++ resolved
@@ -22,7 +22,6 @@
     # sqlite object
     attributes(data)$path <- attributes(data)$dbname
   }
-<<<<<<< HEAD
   if (is.null(plpModel) && is.null(data$numericalIndex)) {
     data <- dataset(r_to_py(normalizePath(attributes(data)$path)),
                     r_to_py(labels$outcomeCount))
@@ -32,13 +31,6 @@
     data <- dataset(r_to_py(normalizePath(attributes(data)$path)),
                     r_to_py(labels$outcomeCount),
                     numericalIndex)
-=======
-  if (is.null(plpModel)) {
-    data <- dataset(
-      r_to_py(normalizePath(attributes(data)$path)),
-      r_to_py(labels$outcomeCount)
-    )
->>>>>>> d2469f6d
   } else {
     numericalFeatures <-
       r_to_py(as.array(which(plpModel$covariateImportance$isNumeric)))
