--- conflicted
+++ resolved
@@ -1,4 +1,3 @@
-<<<<<<< HEAD
 # @file Dataset.R
 #
 # Copyright 2023 Observational Health Data Sciences and Informatics
@@ -21,140 +20,4 @@
   Dataset <- reticulate::import_from_path("Dataset", path = path)$Data
   if (is.null(attributes(data)$path)) {
     # sqlite object
-    attributes(data)$path <- attributes(data)$dbname
-=======
-#'  A torch dataset
-#' @export
-Dataset <- torch::dataset(
-  name = "myDataset",
-  #' @param data           a dataframe like object with the covariates
-  #' @param labels         a dataframe with the labels
-  #' @param numericalIndex in what column numeric data is in (if any)
-  initialize = function(data, labels = NULL, numericalIndex = NULL) {
-    # determine numeric
-    if (is.null(numericalIndex)) {
-      numericalIndex <- data %>%
-        dplyr::arrange(columnId) %>% 
-        dplyr::group_by(columnId) %>%
-        dplyr::summarise(n = dplyr::n_distinct(.data$covariateValue)) %>%
-        dplyr::collect() %>%
-        dplyr::pull(n) > 1
-      self$numericalIndex <- numericalIndex
-    } else {
-      self$numericalIndex <- NULL
-    }
-
-    # add labels if training (make 0 vector for prediction)
-    if (!is.null(labels)) {
-      self$target <- torch::torch_tensor(labels)
-    } else {
-      self$target <- torch::torch_tensor(rep(0, data %>% dplyr::summarize(m=max(rowId)) %>%
-                                               dplyr::collect() %>% dplyr::pull()))
-    }
-    # Weight to add in loss function to positive class
-    self$posWeight <- (self$target == 0)$sum() / self$target$sum()
-
-    # add features
-    catColumns <- which(!numericalIndex)
-    dataCat <- dplyr::filter(data, columnId %in% catColumns) %>%
-      dplyr::arrange(columnId) %>%
-      dplyr::group_by(columnId) %>%
-      dplyr::collect() %>%
-      dplyr::mutate(newColumnId = dplyr::cur_group_id()) %>%
-      dplyr::ungroup() %>%
-      dplyr::select(c("rowId", "newColumnId")) %>%
-      dplyr::rename(columnId = newColumnId) %>% 
-      dplyr::arrange(rowId)
-    start <- Sys.time()
-    catTensor <- torch::torch_tensor(cbind(dataCat$rowId, dataCat$columnId))
-    catTensor <- catTensor[catTensor[,1]$argsort(),]
-    tensorList <- torch::torch_split(catTensor[,2], 
-                                     as.numeric(torch::torch_unique_consecutive(catTensor[,1], 
-                                                                                return_counts = TRUE)[[3]]))
-    
-    # because of subjects without cat features, I need to create a list with all zeroes and then insert
-    # my tensorList. That way I can still index the dataset correctly.
-    totalList <- as.list(integer(length(self$target)))
-    totalList[unique(dataCat$rowId)] <- tensorList
-    self$lengths <- lengths
-    self$cat <- torch::nn_utils_rnn_pad_sequence(totalList, batch_first = T)
-    delta <- Sys.time() - start
-    ParallelLogger::logInfo("Data conversion for dataset took ", signif(delta, 3), " ", attr(delta, "units"))
-    if (sum(numericalIndex) == 0) {
-      self$num <- NULL
-    } else {
-      numericalData <- data %>%
-        dplyr::filter(columnId %in% !!which(numericalIndex)) %>%
-        dplyr::collect()
-      numericalData <- numericalData %>%
-        dplyr::group_by(columnId) %>%
-        dplyr::mutate(newId = dplyr::cur_group_id())
-      indices <- torch::torch_tensor(cbind(numericalData$rowId, numericalData$newId), dtype = torch::torch_long())$t_()
-      values <- torch::torch_tensor(numericalData$covariateValue, dtype = torch::torch_float32())
-      self$num <- torch::torch_sparse_coo_tensor(
-        indices = indices,
-        values = values,
-        size = c(self$target$shape, sum(numericalIndex))
-      )$to_dense()
-    }
-  },
-  getNumericalIndex = function() {
-    return(
-      self$numericalIndex
-    )
-  },
-  numCatFeatures = function() {
-    return(
-      sum(!self$numericalIndex)
-    )
-  },
-  numNumFeatures = function() {
-    if (!is.null(self$num)) {
-      return(self$num$shape[2])
-    } else {
-      return(0)
-    }
-  },
-  .getbatch = function(item) {
-    if (length(item) == 1) {
-      return(self$.getBatchSingle(item))
-    } else {
-      return(self$.getBatchRegular(item))
-    }
-  },
-  .getBatchSingle = function(item) {
-    # add leading singleton dimension since models expects 2d tensors
-    batch <- list(
-      cat = self$cat[item]$unsqueeze(1),
-      num = self$num[item]$unsqueeze(1)
-    )
-    return(list(
-      batch = batch,
-      target = self$target[item]$unsqueeze(1)
-    ))
-  },
-  .getBatchRegular = function(item) {
-    batch <- list(
-      cat = self$cat[item],
-      num = self$num[item]
-    )
-    return(list(
-      batch = batch,
-      target = self$target[item]
-    ))
-  },
-  .length = function() {
-    self$target$size()[[1]] # shape[1]
->>>>>>> 2c88d3a8
-  }
-  if (is.null(plpModel)) {
-    data <- Dataset(r_to_py(normalizePath(attributes(data)$path)), 
-                            r_to_py(labels$outcomeCount))
-  }
-  else {
-    data <- Dataset(r_to_py(normalizePath(attributes(data)$path)),
-                    numerical_features = r_to_py(as.array(which(plpModel$covariateImportance$isNumeric)))  )
-  }
-  
-  return(data)  
-}+    attributes(data)$path <- attributes(data)$dbname