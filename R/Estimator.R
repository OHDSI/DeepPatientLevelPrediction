--- conflicted
+++ resolved
@@ -64,11 +64,8 @@
   checkHigher(batchSize, 0)
   checkIsClass(epochs, c("numeric", "integer"))
   checkHigher(epochs, 0)
-<<<<<<< HEAD
   checkIsClass(device, c("character", "function"))
   checkIsClass(scheduler, "list")
-=======
->>>>>>> 2aba7580
   checkIsClass(earlyStopping, c("list", "NULL"))
   checkIsClass(metric, c("character", "list"))
   checkIsClass(seed, c("numeric", "integer", "NULL"))
@@ -105,7 +102,7 @@
   }
   
   paramsToTune <- list()
-  for (name in names(estimatorSettings)) {
+  for (name in namDevelopes(estimatorSettings)) {
     param <- estimatorSettings[[name]]
     if (length(param) > 1 && is.atomic(param)) {
       paramsToTune[[paste0('estimator.',name)]] <- param
