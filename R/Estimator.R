--- conflicted
+++ resolved
@@ -144,11 +144,7 @@
       isNumeric = cvResult$numericalIndex
     )
   
-<<<<<<< HEAD
-  
-=======
   attr(modelSettings$param, 'settings')$modelType <- modelSettings$modelType  
->>>>>>> 7541a380
   comp <- start - Sys.time()
   result <- list(
     model = cvResult$estimator, # file.path(outLoc),
