--- conflicted
+++ resolved
@@ -353,14 +353,11 @@
 
   dataset <- createDataset(data = mappedData, labels = labels)
 
-<<<<<<< HEAD
-=======
   fitParams <- names(paramSearch[[1]])[grepl(
     "^estimator",
     names(paramSearch[[1]])
   )]
   findLR <- modelSettings$estimatorSettings$findLR
->>>>>>> a438ca70
   if (!trainCache$isFull()) {
     for (gridId in trainCache$getLastGridSearchIndex():length(paramSearch)) {
       ParallelLogger::logInfo(paste0(
@@ -369,25 +366,6 @@
       ))
       ParallelLogger::logInfo(paste0("HyperParameters: "))
       ParallelLogger::logInfo(paste(names(paramSearch[[gridId]]),
-<<<<<<< HEAD
-                                    paramSearch[[gridId]], collapse = " | "))
-
-      gridSearchPredictions[[gridId]] <-
-        doCrossValidation(dataset,
-                          labels = labels,
-                          modelSettings = modelSettings,
-                          params = paramSearch[[gridId]])
-
-      # remove all predictions that are not the max performance
-      indexOfMax <-
-        which.max(unlist(lapply(gridSearchPredictions,
-                                function(x) x$gridPerformance$cvPerformance)))
-      # when first iteration runs out of memory, indexOfMax is empty
-      if (length(indexOfMax) == 0) {indexOfMax <- 0}
-      for (i in seq_along(gridSearchPredictions)) {
-        if (!is.null(gridSearchPredictions[[i]]) && i != indexOfMax) {
-          gridSearchPredictions[[i]]$prediction <- list(NULL)
-=======
         paramSearch[[gridId]],
         collapse = " | "
       ))
@@ -446,37 +424,25 @@
       for (i in seq_along(gridSearchPredictons)) {
         if (!is.null(gridSearchPredictons[[i]]) && i != indexOfMax) {
           gridSearchPredictons[[i]]$prediction <- list(NULL)
->>>>>>> a438ca70
         }
       }
       ParallelLogger::logInfo(paste0(
         "Caching all grid search results and
                                      prediction for best combination ",
-<<<<<<< HEAD
-                                     indexOfMax))
-      trainCache$saveGridSearchPredictions(gridSearchPredictions)
-=======
         indexOfMax
       ))
       trainCache$saveGridSearchPredictions(gridSearchPredictons)
->>>>>>> a438ca70
     }
   }
   paramGridSearch <- lapply(gridSearchPredictions,
                             function(x) x$gridPerformance)
   # get best params
   indexOfMax <-
-<<<<<<< HEAD
-    which.max(unlist(lapply(gridSearchPredictions,
-                            function(x) x$gridPerformance$cvPerformance)))
-  finalParam <- gridSearchPredictions[[indexOfMax]]$param
-=======
     which.max(unlist(lapply(
       gridSearchPredictons,
       function(x) x$gridPerformance$cvPerformance
     )))
   finalParam <- gridSearchPredictons[[indexOfMax]]$param
->>>>>>> a438ca70
 
   paramGridSearch <- lapply(gridSearchPredictions,
                             function(x) x$gridPerformance)
@@ -499,20 +465,11 @@
   modelParams$numFeatures <- dataset$get_numerical_features()$len()
   modelParams$modelType <- modelSettings$modelType
 
-<<<<<<< HEAD
-  fitParams <- names(paramSearch[[1]])[grepl("^estimator",
-                                             names(paramSearch[[1]]))]
-  estimatorSettings <-
-    fillEstimatorSettings(modelSettings$estimatorSettings,
-                          fitParams,
-                          finalParam)
-=======
   estimatorSettings <- fillEstimatorSettings(
     modelSettings$estimatorSettings,
     fitParams,
     finalParam
   )
->>>>>>> a438ca70
   estimatorSettings$learningRate <- finalParam$learnSchedule$LRs[[1]]
   estimator <- createEstimator(modelParameters = modelParams,
                                estimatorSettings = estimatorSettings)
@@ -702,12 +659,7 @@
     testDataset <- torch$utils$data$Subset(dataset,
                                            indices =
                                              as.integer(which(fold == i) - 1))
-<<<<<<< HEAD
-    estimator <- createEstimator(modelType = estimatorSettings$modelType,
-                                 modelParameters = modelParameters,
-=======
     estimator <- createEstimator(modelParameters = modelSettings,
->>>>>>> a438ca70
                                  estimatorSettings = estimatorSettings)
     estimator$fit(trainDataset, testDataset)
 
@@ -726,29 +678,10 @@
       bestEpoch = estimator$best_epoch
     )
   }
-<<<<<<< HEAD
-  gridPerformance <-
-    PatientLevelPrediction::computeGridPerformance(prediction,
-                                                   params)
-  maxIndex <- which.max(unlist(sapply(learnRates, `[`, 2)))
-  results <- list(
-    prediction = prediction,
-    param = params,
-    gridPerformance = gridPerformance
-  )
-  results$gridPerformance$hyperSummary$learnRates <-
-    rep(list(unlist(learnRates[[maxIndex]]$LRs)),
-        nrow(results$gridPerformance$hyperSummary))
-  results$param$learnSchedule <-
-    learnRates[[maxIndex]]
-  
-  return(results)
-=======
   return(results = list(
     prediction = prediction,
     learnRates = learnRates
   ))
->>>>>>> a438ca70
 }
 
 
