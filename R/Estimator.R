# @file Estimator.R
#
# Copyright 2022 Observational Health Data Sciences and Informatics
#
# This file is part of DeepPatientLevelPrediction
#
# Licensed under the Apache License, Version 2.0 (the "License");
# you may not use this file except in compliance with the License.
# You may obtain a copy of the License at
#
#     http://www.apache.org/licenses/LICENSE-2.0
#
# Unless required by applicable law or agreed to in writing, software
# distributed under the License is distributed on an "AS IS" BASIS,
# WITHOUT WARRANTIES OR CONDITIONS OF ANY KIND, either express or implied.
# See the License for the specific language governing permissions and
# limitations under the License.

#' setEstimator
#'
#' @description
#' creates settings for the Estimator, which takes a model and trains it
#'
#' @name setEstimator
#' @param learningRate  what learning rate to use
#' @param weightDecay what weight_decay to use
#' @param batchSize batchSize to use
#' @param epochs  how many epochs to train for
#' @param device  what device to train on, can be a string or a function to
#' that evaluates
#' to the device during runtime
#' @param optimizer which optimizer to use
#' @param scheduler which learning rate scheduler to use
#' @param criterion loss function to use
#' @param earlyStopping If earlyStopping should be used which stops the
#' training of your metric is not improving
#' @param metric either `auc` or `loss` or a custom metric to use. This is the
#' metric used for scheduler and earlyStopping.
#' Needs to be a list with function `fun`, mode either `min` or `max` and a
#' `name`,
#' `fun` needs to be a function that takes in prediction and labels and
#' outputs a score.
#' @param seed seed to initialize weights of model with
#' @export
setEstimator <- function(learningRate = "auto",
  weightDecay = 0.0,
  batchSize = 512,
  epochs = 30,
  device = "cpu",
  optimizer = torch$optim$AdamW,
  scheduler = list(fun = torch$optim$lr_scheduler$ReduceLROnPlateau,
                   params = list(patience = 1)),
  criterion = torch$nn$BCEWithLogitsLoss,
  earlyStopping = list(useEarlyStopping = TRUE,
                       params = list(patience = 4)),
  metric = "auc",
  seed = NULL
) {

  checkIsClass(learningRate, c("numeric", "character"))
  if (inherits(learningRate, "character") && learningRate != "auto") {
    stop(paste0('Learning rate should be either a numeric or "auto", 
                you provided: ', learningRate))
  }
  checkIsClass(weightDecay, "numeric")
  checkHigherEqual(weightDecay, 0.0)
  checkIsClass(batchSize, c("numeric", "integer"))
  checkHigher(batchSize, 0)
  checkIsClass(epochs, c("numeric", "integer"))
  checkHigher(epochs, 0)
  checkIsClass(earlyStopping, c("list", "NULL"))
  checkIsClass(metric, c("character", "list"))
  checkIsClass(seed, c("numeric", "integer", "NULL"))


  if (length(learningRate) == 1 && learningRate == "auto") {
    findLR <- TRUE
  } else {
    findLR <- FALSE
  }
  if (is.null(seed)) {
    seed <- as.integer(sample(1e5, 1))
  }
  estimatorSettings <- list(learningRate = learningRate,
                            weightDecay = weightDecay,
                            batchSize = batchSize,
                            epochs = epochs,
                            device = device,
                            earlyStopping = earlyStopping,
                            findLR = findLR,
                            metric = metric,
                            seed = seed[1])

  optimizer <- rlang::enquo(optimizer)
  estimatorSettings$optimizer <- function() rlang::eval_tidy(optimizer)
  class(estimatorSettings$optimizer) <- c("delayed",
                                          class(estimatorSettings$optimizer))

  criterion <- rlang::enquo(criterion)
  estimatorSettings$criterion <- function() rlang::eval_tidy(criterion)
  class(estimatorSettings$criterion) <- c("delayed",
                                          class(estimatorSettings$criterion))

  scheduler <- rlang::enquo(scheduler)
  estimatorSettings$scheduler <- function() rlang::eval_tidy(scheduler)
  class(estimatorSettings$scheduler) <- c("delayed",
                                          class(estimatorSettings$scheduler))

  if (is.function(device)) {
    class(estimatorSettings$device) <- c("delayed",
                                         class(estimatorSettings$device))
  }

  estimatorSettings$paramsToTune <- extractParamsToTune(estimatorSettings)
  return(estimatorSettings)
}

#' fitEstimator
#'
#' @description
#' fits a deep learning estimator to data.
#'
#' @param trainData      the data to use
#' @param modelSettings  modelSettings object
#' @param analysisId     Id of the analysis
#' @param analysisPath   Path of the analysis
#' @param ...            Extra inputs
#'
#' @export
fitEstimator <- function(trainData,
                         modelSettings,
                         analysisId,
                         analysisPath,
                         ...) {
  start <- Sys.time()

  # check covariate data
  if (!FeatureExtraction::isCovariateData(trainData$covariateData)) {
    stop("Needs correct covariateData")
  }

  if (!is.null(trainData$folds)) {
    trainData$labels <- merge(trainData$labels, trainData$fold, by = "rowId")
  }
  mappedCovariateData <- PatientLevelPrediction::MapIds(
    covariateData = trainData$covariateData,
    cohort = trainData$labels
  )

  covariateRef <- mappedCovariateData$covariateRef

  outLoc <- PatientLevelPrediction::createTempModelLoc()
  cvResult <- do.call(
    what = gridCvDeep,
    args = list(
      mappedData = mappedCovariateData,
      labels = trainData$labels,
      modelSettings = modelSettings,
      modelLocation = outLoc,
      analysisPath = analysisPath
    )
  )

  hyperSummary <- do.call(rbind, lapply(cvResult$paramGridSearch,
                                        function(x) x$hyperSummary))
  prediction <- cvResult$prediction
  incs <- rep(1, covariateRef %>%
                dplyr::tally() %>%
                dplyr::collect() %>%
                as.integer())
  covariateRef <- covariateRef %>%
    dplyr::arrange("columnId") %>%
    dplyr::collect() %>%
    dplyr::mutate(
      included = incs,
      covariateValue = 0,
      isNumeric = .data$columnId %in% cvResult$numericalIndex
    )

  comp <- start - Sys.time()
  result <- list(
    model = cvResult$estimator,

    preprocessing = list(
      featureEngineering = attr(trainData$covariateData,
                                "metaData")$featureEngineering,
      tidyCovariates = attr(trainData$covariateData,
                            "metaData")$tidyCovariateDataSettings,
      requireDenseMatrix = FALSE
    ),
    prediction = prediction,
    modelDesign = PatientLevelPrediction::createModelDesign(
      targetId = attr(trainData, "metaData")$targetId,
      outcomeId = attr(trainData, "metaData")$outcomeId,
      restrictPlpDataSettings = attr(trainData,
                                     "metaData")$restrictPlpDataSettings,
      covariateSettings = attr(trainData, "metaData")$covariateSettings,
      populationSettings = attr(trainData, "metaData")$populationSettings,
      featureEngineeringSettings = attr(trainData$covariateData,
                                        "metaData")$featureEngineeringSettings,
      preprocessSettings = attr(trainData$covariateData,
                                "metaData")$preprocessSettings,
      modelSettings = modelSettings,
      splitSettings = attr(trainData, "metaData")$splitSettings,
      sampleSettings = attr(trainData, "metaData")$sampleSettings
    ),
    trainDetails = list(
      analysisId = analysisId,
      analysisSource = "",
      developementDatabase = attr(trainData, "metaData")$cdmDatabaseSchema,
      attrition = attr(trainData, "metaData")$attrition,
      trainingTime = paste(as.character(abs(comp)), attr(comp, "units")),
      trainingDate = Sys.Date(),
      modelName = modelSettings$modelType,
      finalModelParameters = cvResult$finalParam,
      hyperParamSearch = hyperSummary
    ),
    covariateImportance = covariateRef
  )

  class(result) <- "plpModel"
  attr(result, "predictionFunction") <- "predictDeepEstimator"
  attr(result, "modelType") <- "binary"
  attr(result, "saveType") <- modelSettings$saveType

  return(result)
}

#' predictDeepEstimator
#'
#' @description
#' the prediction function for the estimator
#'
#' @param plpModel   the plpModel
#' @param data       plp data object or a torch dataset
#' @param cohort     data.frame with the rowIds of the people
#'
#' @export
predictDeepEstimator <- function(plpModel,
                                 data,
                                 cohort) {
  if (!"plpModel" %in% class(plpModel)) {
    plpModel <- list(model = plpModel)
    attr(plpModel, "modelType") <- "binary"
  }
  if ("plpData" %in% class(data)) {
    mappedData <- PatientLevelPrediction::MapIds(data$covariateData,
      cohort = cohort,
      mapping = plpModel$covariateImportance %>%
        dplyr::select("columnId", "covariateId")
    )
    data <- createDataset(mappedData, plpModel = plpModel)
  }

  # get predictions
  prediction <- cohort
  if (is.character(plpModel$model)) {
    modelSettings <- plpModel$modelDesign$modelSettings
    model <- torch$load(file.path(plpModel$model,
                                  "DeepEstimatorModel.pt"),
                        map_location = "cpu")
    estimator <- createEstimator(modelType = modelSettings$modelType,
                                 modelParameters = model$model_parameters,
                                 estimatorSettings = model$estimator_settings)
    estimator$model$load_state_dict(model$model_state_dict)
    prediction$value <- estimator$predict_proba(data)
  } else {
    prediction$value <- plpModel$model$predict_proba(data)
  }
  prediction$value <- as.numeric(prediction$value)
  attr(prediction, "metaData")$modelType <- attr(plpModel, "modelType")

  return(prediction)
}

#' gridCvDeep
#'
#' @description
#' Performs grid search for a deep learning estimator
#'
#'
#' @param mappedData    Mapped data with covariates
#' @param labels        Dataframe with the outcomes
#' @param modelSettings      Settings of the model
#' @param modelLocation Where to save the model
#' @param analysisPath  Path of the analysis
#'
#' @export
gridCvDeep <- function(mappedData,
                       labels,
                       modelSettings,
                       modelLocation,
                       analysisPath) {
  ParallelLogger::logInfo(paste0("Running hyperparameter search for ",
                                 modelSettings$modelType, " model"))

  ###########################################################################

  paramSearch <- modelSettings$param

  # TODO below chunk should be in a setupCache function
  trainCache <- trainingCache$new(analysisPath)
  if (trainCache$isParamGridIdentical(paramSearch)) {
    gridSearchPredictons <- trainCache$getGridSearchPredictions()
  } else {
    gridSearchPredictons <- list()
    length(gridSearchPredictons) <- length(paramSearch)
    trainCache$saveGridSearchPredictions(gridSearchPredictons)
    trainCache$saveModelParams(paramSearch)
  }

  dataset <- createDataset(data = mappedData, labels = labels)

  fitParams <- names(paramSearch[[1]])[grepl("^estimator",
                                             names(paramSearch[[1]]))]
  findLR <- modelSettings$estimatorSettings$findLR
  if (!trainCache$isFull()) {
    for (gridId in trainCache$getLastGridSearchIndex():length(paramSearch)) {
      ParallelLogger::logInfo(paste0("Running hyperparameter combination no ",
                                     gridId))
      ParallelLogger::logInfo(paste0("HyperParameters: "))
      ParallelLogger::logInfo(paste(names(paramSearch[[gridId]]),
                                    paramSearch[[gridId]], collapse = " | "))
      currentModelParams <- paramSearch[[gridId]][modelSettings$modelParamNames]

      currentEstimatorSettings <-
        fillEstimatorSettings(modelSettings$estimatorSettings,
                              fitParams,
                              paramSearch[[gridId]])
      currentEstimatorSettings$modelType <- modelSettings$modelType
      currentModelParams$catFeatures <- dataset$get_cat_features()$max()
      currentModelParams$numFeatures <-
<<<<<<< HEAD
        dataset$get_numerical_features()$max()
=======
        dataset$get_numerical_features()$len()
>>>>>>> 03fdb3d5
      if (findLR) {
        lrFinder <- createLRFinder(modelType = modelSettings$modelType,
          modelParameters = currentModelParams,
          estimatorSettings = currentEstimatorSettings
        )
        lr <- lrFinder$get_lr(dataset)
        ParallelLogger::logInfo(paste0("Auto learning rate selected as: ", lr))
        currentEstimatorSettings$learningRate <- lr
      }

      crossValidationResults <-
        doCrossvalidation(dataset,
                          labels = labels,
                          modelSettings = currentModelParams,
                          estimatorSettings = currentEstimatorSettings)
      learnRates <- crossValidationResults$learnRates
      prediction <- crossValidationResults$prediction

      gridPerformance <-
        PatientLevelPrediction::computeGridPerformance(prediction,
                                                       paramSearch[[gridId]])
      maxIndex <- which.max(unlist(sapply(learnRates, `[`, 2)))
      gridSearchPredictons[[gridId]] <- list(
        prediction = prediction,
        param = paramSearch[[gridId]],
        gridPerformance = gridPerformance
      )
      gridSearchPredictons[[gridId]]$gridPerformance$hyperSummary$learnRates <-
        rep(list(unlist(learnRates[[maxIndex]]$LRs)),
            nrow(gridSearchPredictons[[gridId]]$gridPerformance$hyperSummary))
      gridSearchPredictons[[gridId]]$param$learnSchedule <-
        learnRates[[maxIndex]]
      # remove all predictions that are not the max performance
      indexOfMax <-
        which.max(unlist(lapply(gridSearchPredictons,
                                function(x) x$gridPerformance$cvPerformance)))
      for (i in seq_along(gridSearchPredictons)) {
        if (!is.null(gridSearchPredictons[[i]]) && i != indexOfMax) {
          gridSearchPredictons[[i]]$prediction <- list(NULL)
        }
      }
      ParallelLogger::logInfo(paste0("Caching all grid search results and 
                                     prediction for best combination ",
                                     indexOfMax))
      trainCache$saveGridSearchPredictions(gridSearchPredictons)
    }
  }
  paramGridSearch <- lapply(gridSearchPredictons, function(x) x$gridPerformance)
  # get best params
  indexOfMax <-
    which.max(unlist(lapply(gridSearchPredictons,
                            function(x) x$gridPerformance$cvPerformance)))
  finalParam <- gridSearchPredictons[[indexOfMax]]$param

  paramGridSearch <- lapply(gridSearchPredictons, function(x) x$gridPerformance)

  # get best CV prediction
  cvPrediction <- gridSearchPredictons[[indexOfMax]]$prediction
  cvPrediction$evaluationType <- "CV"

  ParallelLogger::logInfo("Training final model using optimal parameters")
  # get the params
  modelParams <- finalParam[modelSettings$modelParamNames]


  # create the dir
  if (!dir.exists(file.path(modelLocation))) {
    dir.create(file.path(modelLocation), recursive = TRUE)
  }

  modelParams$catFeatures <- dataset$get_cat_features()$max()
<<<<<<< HEAD
  modelParams$numFeatures <- dataset$get_numerical_features()$max()
=======
  modelParams$numFeatures <- dataset$get_numerical_features()$len()
>>>>>>> 03fdb3d5


  estimatorSettings <- fillEstimatorSettings(modelSettings$estimatorSettings,
                                             fitParams,
                                             finalParam)
  estimatorSettings$learningRate <- finalParam$learnSchedule$LRs[[1]]
  estimator <- createEstimator(modelType = modelSettings$modelType,
                               modelParameters = modelParams,
                               estimatorSettings = estimatorSettings)

  numericalIndex <- dataset$get_numerical_features()
  estimator$fit_whole_training_set(dataset, finalParam$learnSchedule$LRs)

  ParallelLogger::logInfo("Calculating predictions on all train data...")
  prediction <- predictDeepEstimator(
    plpModel = estimator,
    data = dataset,
    cohort = labels
  )
  prediction$evaluationType <- "Train"

  prediction <- rbind(
    prediction,
    cvPrediction
  )
  # modify prediction
  prediction <- prediction %>%
    dplyr::select(-"index")

  prediction$cohortStartDate <- as.Date(prediction$cohortStartDate,
                                        origin = "1970-01-01")


  # save torch code here
  estimator$save(modelLocation, "DeepEstimatorModel.pt")
  return(
    list(
      estimator = modelLocation,
      prediction = prediction,
      finalParam = finalParam,
      paramGridSearch = paramGridSearch,
      numericalIndex = numericalIndex$to_list()
    )
  )
}

# utility function to add instances of parameters to estimatorSettings
# during grid search
fillEstimatorSettings <- function(estimatorSettings, fitParams, paramSearch) {
  for (fp in fitParams) {
    components <- strsplit(fp, "[.]")[[1]]

    if (length(components) == 2) {
      estimatorSettings[[components[[2]]]] <- paramSearch[[fp]]
    } else {
      estimatorSettings[[components[[2]]]]$params[[components[[3]]]] <-
        paramSearch[[fp]]
    }
  }
  return(estimatorSettings)
}

# utility function to evaluate any expressions or call functions passed as
# settings
evalEstimatorSettings <- function(estimatorSettings) {
  for (set in names(estimatorSettings)) {
    if (inherits(estimatorSettings[[set]], "delayed")) {
      estimatorSettings[[set]] <- estimatorSettings[[set]]()
    }
  }
  estimatorSettings
}

createEstimator <- function(modelType,
                            modelParameters,
                            estimatorSettings) {
  path <- system.file("python", package = "DeepPatientLevelPrediction")

  model <- reticulate::import_from_path(modelType, path = path)[[modelType]]
  estimator <- reticulate::import_from_path("Estimator", path = path)$Estimator

  modelParameters <- camelCaseToSnakeCaseNames(modelParameters)
  estimatorSettings <- camelCaseToSnakeCaseNames(estimatorSettings)
  estimatorSettings <- evalEstimatorSettings(estimatorSettings)

  estimator <- estimator(model = model,
                         model_parameters = modelParameters,
                         estimator_settings = estimatorSettings)
  return(estimator)
}

doCrossvalidation <- function(dataset,
                              labels,
                              modelSettings,
                              estimatorSettings) {
  fold <- labels$index
  ParallelLogger::logInfo(paste0("Max fold: ", max(fold)))
  learnRates <- list()
  prediction <- NULL
  for (i in 1:max(fold)) {
    ParallelLogger::logInfo(paste0("Fold ", i))

    # -1 for python 0-based indexing
    trainDataset <- torch$utils$data$Subset(dataset,
                                            indices =
                                              as.integer(which(fold != i) - 1))

    # -1 for python 0-based indexing
    testDataset <- torch$utils$data$Subset(dataset,
                                           indices =
                                             as.integer(which(fold == i) - 1))
    estimator <- createEstimator(modelType = estimatorSettings$modelType,
                                 modelParameters = modelSettings,
                                 estimatorSettings = estimatorSettings)
    estimator$fit(trainDataset, testDataset)

    ParallelLogger::logInfo("Calculating predictions on left out fold set...")

    prediction <- rbind(
      prediction,
      predictDeepEstimator(
        plpModel = estimator,
        data = testDataset,
        cohort = labels[fold == i, ]
      )
    )
    learnRates[[i]] <- list(
      LRs = estimator$learn_rate_schedule,
      bestEpoch = estimator$best_epoch
    )
  }
  return(results = list(prediction = prediction,
                        learnRates = learnRates))

}

extractParamsToTune <- function(estimatorSettings) {
  paramsToTune <- list()
  for (name in names(estimatorSettings)) {
    param <- estimatorSettings[[name]]
    if (length(param) > 1 && is.atomic(param)) {
      paramsToTune[[paste0("estimator.", name)]] <- param
    }
    if ("params" %in% names(param)) {
      for (name2 in names(param[["params"]])) {
        param2 <- param[["params"]][[name2]]
        if (length(param2) > 1) {
          paramsToTune[[paste0("estimator.", name, ".", name2)]] <- param2
        }
      }
    }
  }
  return(paramsToTune)
}<|MERGE_RESOLUTION|>--- conflicted
+++ resolved
@@ -330,11 +330,7 @@
       currentEstimatorSettings$modelType <- modelSettings$modelType
       currentModelParams$catFeatures <- dataset$get_cat_features()$max()
       currentModelParams$numFeatures <-
-<<<<<<< HEAD
         dataset$get_numerical_features()$max()
-=======
-        dataset$get_numerical_features()$len()
->>>>>>> 03fdb3d5
       if (findLR) {
         lrFinder <- createLRFinder(modelType = modelSettings$modelType,
           modelParameters = currentModelParams,
@@ -406,12 +402,7 @@
   }
 
   modelParams$catFeatures <- dataset$get_cat_features()$max()
-<<<<<<< HEAD
   modelParams$numFeatures <- dataset$get_numerical_features()$max()
-=======
-  modelParams$numFeatures <- dataset$get_numerical_features()$len()
->>>>>>> 03fdb3d5
-
 
   estimatorSettings <- fillEstimatorSettings(modelSettings$estimatorSettings,
                                              fitParams,
