# @file Estimator.R
#
# Copyright 2022 Observational Health Data Sciences and Informatics
#
# This file is part of DeepPatientLevelPrediction
#
# Licensed under the Apache License, Version 2.0 (the "License");
# you may not use this file except in compliance with the License.
# You may obtain a copy of the License at
#
#     http://www.apache.org/licenses/LICENSE-2.0
#
# Unless required by applicable law or agreed to in writing, software
# distributed under the License is distributed on an "AS IS" BASIS,
# WITHOUT WARRANTIES OR CONDITIONS OF ANY KIND, either express or implied.
# See the License for the specific language governing permissions and
# limitations under the License.

#' setEstimator
#'
#' @description
#' creates settings for the Estimator, which takes a model and trains it
#'
#' @name setEstimator
#' @param learningRate  what learning rate to use
#' @param weightDecay what weight_decay to use
#' @param batchSize batchSize to use
#' @param epochs  how many epochs to train for
#' @param device  what device to train on, can be a string or a function to that evaluates
#' to the device during runtime
#' @param optimizer which optimizer to use
#' @param scheduler which learning rate scheduler to use
#' @param criterion loss function to use
#' @param earlyStopping If earlyStopping should be used which stops the training of your metric is not improving
#' @param metric either `auc` or `loss` or a custom metric to use. This is the metric used for scheduler and earlyStopping. 
#' Needs to be a list with function `fun`, mode either `min` or `max` and a `name`,
#' `fun` needs to be a function that takes in prediction and labels and outputs a score.
#' @param seed seed to initialize weights of model with
#' @export
setEstimator <- function(learningRate='auto',
                         weightDecay = 0.0,
                         batchSize = 512,
                         epochs = 30,
                         device='cpu',
                         optimizer = torch$optim$AdamW,
                         scheduler = list(fun=torch$optim$lr_scheduler$ReduceLROnPlateau,
                                          params=list(patience=1)),
                         criterion = torch$nn$BCEWithLogitsLoss,
                         earlyStopping = list(useEarlyStopping=TRUE,
                                              params = list(patience=4)),
                         metric = "auc",
                         seed = NULL
) {
  
  checkIsClass(learningRate, c("numeric", "character"))
  if (inherits(learningRate, "character")) {
    if (learningRate != "auto"){
      stop(paste0('Learning rate should be either a numeric or "auto", you provided: ', learningRate))
    }
  }
  checkIsClass(weightDecay, "numeric")
  checkHigherEqual(weightDecay, 0.0)
  checkIsClass(batchSize, c("numeric", "integer"))
  checkHigher(batchSize, 0)
  checkIsClass(epochs, c("numeric", "integer"))
  checkHigher(epochs, 0)
  checkIsClass(device, c("character", "function"))
  checkIsClass(scheduler, "list")
  checkIsClass(earlyStopping, c("list", "NULL"))
  checkIsClass(metric, c("character", "list"))
  checkIsClass(seed, c("numeric", "integer", "NULL"))
  
  
  if (length(learningRate)==1 && learningRate=='auto') {findLR <- TRUE} else {findLR <- FALSE}
  if (is.null(seed)) {
    seed <- as.integer(sample(1e5, 1))
  }
  estimatorSettings <- list(learningRate=learningRate,
                            weightDecay=weightDecay,
                            batchSize=batchSize,
                            epochs=epochs,
                            device=device,
                            earlyStopping=earlyStopping,
                            findLR=findLR,
                            metric=metric,
                            seed=seed[1])
  
  optimizer <- rlang::enquo(optimizer) 
  estimatorSettings$optimizer <- function() rlang::eval_tidy(optimizer)
  class(estimatorSettings$optimizer) <- c("delayed", class(estimatorSettings$optimizer))
  
  criterion <- rlang::enquo(criterion)
  estimatorSettings$criterion <- function() rlang::eval_tidy(criterion)
  class(estimatorSettings$criterion) <- c("delayed", class(estimatorSettings$criterion))
  
  scheduler <- rlang::enquo(scheduler)
  estimatorSettings$scheduler <- function() rlang::eval_tidy(scheduler)
  class(estimatorSettings$scheduler) <-c("delayed", class(estimatorSettings$scheduler))

  if (is.function(device)) {
    class(estimatorSettings$device) <- c("delayed",  class(estimatorSettings$device))
  }
  
  paramsToTune <- list()
  for (name in names(estimatorSettings)) {
    param <- estimatorSettings[[name]]
    if (length(param) > 1 && is.atomic(param)) {
      paramsToTune[[paste0('estimator.',name)]] <- param
    }
    if ("params" %in% names(param)) {
      for (name2 in names(param[["params"]])) {
        param2 <- param[["params"]][[name2]]
        if (length(param2) > 1) {
          paramsToTune[[paste0('estimator.',name,'.',name2)]] <- param2
        }
      }
    }
  }
  estimatorSettings$paramsToTune <- paramsToTune

  return(estimatorSettings)
}
 
#' fitEstimator
#'
#' @description
#' fits a deep learning estimator to data.
#'
#' @param trainData      the data to use
#' @param modelSettings  modelSettings object
#' @param analysisId     Id of the analysis
#' @param analysisPath   Path of the analysis
#' @param ...            Extra inputs
#'
#' @export
fitEstimator <- function(trainData,
                         modelSettings,
                         analysisId,
                         analysisPath,
                         ...) {
  start <- Sys.time()
  
  # check covariate data
  if (!FeatureExtraction::isCovariateData(trainData$covariateData)) {
    stop("Needs correct covariateData")
  }
  
  if (!is.null(trainData$folds)) {
    trainData$labels <- merge(trainData$labels, trainData$fold, by = "rowId")
  }
  mappedCovariateData <- PatientLevelPrediction::MapIds(
    covariateData = trainData$covariateData,
    cohort = trainData$labels
  )
  
  covariateRef <- mappedCovariateData$covariateRef
  
  outLoc <- PatientLevelPrediction::createTempModelLoc()
  cvResult <- do.call(
    what = gridCvDeep,
    args = list(
      mappedData = mappedCovariateData,
      labels = trainData$labels,
      modelSettings = modelSettings,
      modelLocation = outLoc,
      analysisPath = analysisPath
    )
  )
  
  hyperSummary <- do.call(rbind, lapply(cvResult$paramGridSearch, function(x) x$hyperSummary))
  prediction <- cvResult$prediction
  incs <- rep(1, covariateRef %>% dplyr::tally() %>% 
                dplyr::collect() %>%
                as.integer())
  covariateRef <- covariateRef %>%
    dplyr::arrange("columnId") %>%
    dplyr::collect() %>%
    dplyr::mutate(
      included = incs,
      covariateValue = 0,
      isNumeric = .data$columnId %in% cvResult$numericalIndex
    )
  
  comp <- start - Sys.time()
  result <- list(
    model = cvResult$estimator, # file.path(outLoc),
    
    preprocessing = list(
      featureEngineering = attr(trainData$covariateData, "metaData")$featureEngineering,
      tidyCovariates = attr(trainData$covariateData, "metaData")$tidyCovariateDataSettings,
      requireDenseMatrix = F
    ),
    prediction = prediction,
    modelDesign = PatientLevelPrediction::createModelDesign(
      targetId = attr(trainData, "metaData")$targetId,
      outcomeId = attr(trainData, "metaData")$outcomeId,
      restrictPlpDataSettings = attr(trainData, "metaData")$restrictPlpDataSettings,
      covariateSettings = attr(trainData, "metaData")$covariateSettings,
      populationSettings = attr(trainData, "metaData")$populationSettings,
      featureEngineeringSettings = attr(trainData$covariateData, "metaData")$featureEngineeringSettings,
      preprocessSettings = attr(trainData$covariateData, "metaData")$preprocessSettings,
      modelSettings = modelSettings,
      splitSettings = attr(trainData, "metaData")$splitSettings,
      sampleSettings = attr(trainData, "metaData")$sampleSettings
    ),
    trainDetails = list(
      analysisId = analysisId,
      analysisSource = "",
      developementDatabase = attr(trainData, "metaData")$cdmDatabaseSchema,
      attrition = attr(trainData, "metaData")$attrition,
      trainingTime = paste(as.character(abs(comp)), attr(comp, "units")),
      trainingDate = Sys.Date(),
      modelName = modelSettings$modelType,
      finalModelParameters = cvResult$finalParam,
      hyperParamSearch = hyperSummary
    ),
    covariateImportance = covariateRef
  )
  
  class(result) <- "plpModel"
  attr(result, "predictionFunction") <- "predictDeepEstimator"
  attr(result, "modelType") <- "binary"
  attr(result, "saveType") <- modelSettings$saveType
  
  return(result)
}

#' predictDeepEstimator
#'
#' @description
#' the prediction function for the estimator
#'
#' @param plpModel   the plpModel
#' @param data       plp data object or a torch dataset
#' @param cohort     data.frame with the rowIds of the people
#'
#' @export
predictDeepEstimator <- function(plpModel,
                                 data,
                                 cohort) {
  if (!"plpModel" %in% class(plpModel)) {
    plpModel <- list(model = plpModel)
    attr(plpModel, "modelType") <- "binary"
  }
  if ("plpData" %in% class(data)) {
    mappedData <- PatientLevelPrediction::MapIds(data$covariateData,
                                                 cohort = cohort,
                                                 mapping = plpModel$covariateImportance %>%
                                                   dplyr::select(
                                                     "columnId",
                                                     "covariateId"
                                                   )
    )
    data <- createDataset(mappedData, plpModel=plpModel)
  }
  
  # get predictions
  prediction <- cohort
  if (is.character(plpModel$model)) {
    modelSettings <- plpModel$modelDesign$modelSettings
    model <- torch$load(file.path(plpModel$model, "DeepEstimatorModel.pt"), map_location = "cpu")
    estimator <- createEstimator(modelType=modelSettings$modelType,
                                 modelParameters=model$model_parameters,
                                 estimatorSettings=model$estimator_settings)
    estimator$model$load_state_dict(model$model_state_dict)
    prediction$value <- estimator$predict_proba(data)
  } else {
    prediction$value <- plpModel$model$predict_proba(data)
  }
  
  attr(prediction, "metaData")$modelType <- attr(plpModel, "modelType")
  
  return(prediction)
}

#' gridCvDeep
#'
#' @description
#' Performs grid search for a deep learning estimator
#'
#'
#' @param mappedData    Mapped data with covariates
#' @param labels        Dataframe with the outcomes
#' @param modelSettings      Settings of the model
#' @param modelLocation Where to save the model
#' @param analysisPath  Path of the analysis
#'
#' @export
gridCvDeep <- function(mappedData,
                       labels,
                       modelSettings,
                       modelLocation,
                       analysisPath) {
  ParallelLogger::logInfo(paste0("Running hyperparameter search for ", modelSettings$modelType, " model"))
  
  ###########################################################################
  
  paramSearch <- modelSettings$param
  
  # TODO below chunk should be in a setupCache function
  trainCache <- TrainingCache$new(analysisPath)
    if (trainCache$isParamGridIdentical(paramSearch)) {
    gridSearchPredictons <- trainCache$getGridSearchPredictions()
  } else {
    gridSearchPredictons <- list()
    length(gridSearchPredictons) <- length(paramSearch)
    trainCache$saveGridSearchPredictions(gridSearchPredictons)
    trainCache$saveModelParams(paramSearch)
  }
  
  dataset <- createDataset(data=mappedData, labels=labels)
  
  fitParams <- names(paramSearch[[1]])[grepl("^estimator", names(paramSearch[[1]]))]
  findLR <- modelSettings$estimatorSettings$findLR
  for (gridId in trainCache$getLastGridSearchIndex():length(paramSearch)) {
    ParallelLogger::logInfo(paste0("Running hyperparameter combination no ", gridId))
    ParallelLogger::logInfo(paste0("HyperParameters: "))
    ParallelLogger::logInfo(paste(names(paramSearch[[gridId]]), paramSearch[[gridId]], collapse = " | "))
    currentModelParams <- paramSearch[[gridId]][modelSettings$modelParamNames]
    
    currentEstimatorSettings <- fillEstimatorSettings(modelSettings$estimatorSettings, fitParams, 
                                               paramSearch[[gridId]])
    
    # initiate prediction
    prediction <- NULL
    
    fold <- labels$index
    ParallelLogger::logInfo(paste0("Max fold: ", max(fold)))
    currentModelParams$catFeatures <- dataset$get_cat_features()$shape[[1]]
    currentModelParams$numFeatures <- dataset$get_numerical_features()$shape[[1]]
    if (findLR) {
      LrFinder <- createLRFinder(modelType = modelSettings$modelType,
                                 modelParameters = currentModelParams,
                                 estimatorSettings = currentEstimatorSettings
                                 )
      lr <- LrFinder$get_lr(dataset)
      ParallelLogger::logInfo(paste0("Auto learning rate selected as: ", lr))
      currentEstimatorSettings$learningRate <- lr
    }
    
    learnRates <- list()
    for (i in 1:max(fold)) {
      ParallelLogger::logInfo(paste0("Fold ", i))
      trainDataset <- torch$utils$data$Subset(dataset, indices = as.integer(which(fold != i) - 1)) # -1 for python 0-based indexing
      testDataset <- torch$utils$data$Subset(dataset, indices = as.integer(which(fold == i) -1)) # -1 for python 0-based indexing
    
      estimator <- createEstimator(modelType=modelSettings$modelType,
                                   modelParameters=currentModelParams,
                                   estimatorSettings=currentEstimatorSettings)
      estimator$fit(trainDataset, testDataset)
      
      ParallelLogger::logInfo("Calculating predictions on left out fold set...")
      
      prediction <- rbind(
        prediction,
        predictDeepEstimator(
          plpModel = estimator,
          data = testDataset,
          cohort = labels[fold == i, ]
        )
      )
      learnRates[[i]] <- list(
        LRs = estimator$learn_rate_schedule,
        bestEpoch = estimator$best_epoch
      )
    }
    maxIndex <- which.max(unlist(sapply(learnRates, `[`, 2)))
    paramSearch[[gridId]]$learnSchedule <- learnRates[[maxIndex]]
    
    gridSearchPredictons[[gridId]] <- list(
      prediction = prediction,
      param = paramSearch[[gridId]],
      gridPerformance = PatientLevelPrediction::computeGridPerformance(prediction, paramSearch[[gridId]])
    )
    
    # remove all predictions that are not the max performance
    indexOfMax <- which.max(unlist(lapply(gridSearchPredictons, function(x) x$gridPerformance$cvPerformance)))
    for (i in seq_along(gridSearchPredictons)) {
      if (!is.null(gridSearchPredictons[[i]])) {
        if (i != indexOfMax) {
          gridSearchPredictons[[i]]$prediction <- list(NULL)
        }
      }
    }
    ParallelLogger::logInfo(paste0("Caching all grid search results and prediction for best combination ", indexOfMax))
    trainCache$saveGridSearchPredictions(gridSearchPredictons)
  }
<<<<<<< HEAD
  learnSchedules <- lapply(gridSearchPredictons, function(x) {x$param$learnSchedule})
  gridSearchPredictons <- lapply(gridSearchPredictons, function(x) {x$param <- x$param[names(x$param) != "learnSchedule"]; x})
  # get best para (this could be modified to enable any metric instead of AUC, just need metric input in function)
  paramGridSearch <- lapply(gridSearchPredictons, function(x) {
    do.call(PatientLevelPrediction::computeGridPerformance, x)
  }) # cvAUCmean, cvAUC, param
  paramGridSearch <- mapply(function(x, y) {x$hyperSummary$learnRates <- rep(list(unlist(y$LRs)),4) ; 
                                            x$param$learnSchedule <- y; x}, 
                            paramGridSearch, learnSchedules, SIMPLIFY = FALSE)
 
  optimalParamInd <- which.max(unlist(lapply(paramGridSearch, function(x) x$cvPerformance)))
  finalParam <- paramGridSearch[[optimalParamInd]]$param
=======
  
  paramGridSearch <- lapply(gridSearchPredictons, function(x) x$gridPerformance)
  
  # get best params
  indexOfMax <- which.max(unlist(lapply(gridSearchPredictons, function(x) x$gridPerformance$cvPerformance)))
  finalParam <- gridSearchPredictons[[indexOfMax]]$param
>>>>>>> 1f50fa52
  
  # get best CV prediction
  cvPrediction <- gridSearchPredictons[[indexOfMax]]$prediction
  cvPrediction$evaluationType <- "CV"
  
  ParallelLogger::logInfo("Training final model using optimal parameters")
  # get the params
  modelParams <- finalParam[modelSettings$modelParamNames]
  
  
  # create the dir
  if (!dir.exists(file.path(modelLocation))) {
    dir.create(file.path(modelLocation), recursive = T)
  }
  
  modelParams$catFeatures <- dataset$get_cat_features()$shape[[1]]
  modelParams$numFeatures <- dataset$get_numerical_features()$shape[[1]]
  
  
  estimatorSettings <- fillEstimatorSettings(modelSettings$estimatorSettings, fitParams,
                                             finalParam)
  estimatorSettings$learningRate <- finalParam$learnSchedule$LRs[[1]]
  estimator <- createEstimator(modelType = modelSettings$modelType,
                               modelParameters = modelParams,
                               estimatorSettings = estimatorSettings)
 
  numericalIndex <- dataset$get_numerical_features()
  estimator$fit_whole_training_set(dataset, finalParam$learnSchedule$LRs)
  
  ParallelLogger::logInfo("Calculating predictions on all train data...")
  prediction <- predictDeepEstimator(
    plpModel = estimator,
    data = dataset,
    cohort = labels
  )
  prediction$evaluationType <- "Train"
  
  prediction <- rbind(
    prediction,
    cvPrediction
  )
  # modify prediction
  prediction <- prediction %>%
    dplyr::select(-"index")

  prediction$cohortStartDate <- as.Date(prediction$cohortStartDate, origin = "1970-01-01")
  
  
  # save torch code here
  estimator$save(modelLocation, "DeepEstimatorModel.pt")
  return(
    list(
      estimator = modelLocation,
      prediction = prediction,
      finalParam = finalParam,
      paramGridSearch = paramGridSearch,
      numericalIndex = numericalIndex$to_list()
    )
  )
}

# utility function to add instances of parameters to estimatorSettings during grid search
fillEstimatorSettings <- function(estimatorSettings, fitParams, paramSearch) {
  for (fp in fitParams) {
    components <- strsplit(fp, "[.]")[[1]]
    
    if (length(components)==2) {
      estimatorSettings[[components[[2]]]] <- paramSearch[[fp]]
    } else {
      estimatorSettings[[components[[2]]]]$params[[components[[3]]]] <- paramSearch[[fp]]
    }
  }
  return(estimatorSettings)
}

# utility function to evaluate any expressions or call functions passed as settings
evalEstimatorSettings <- function(estimatorSettings) {
  
  for (set in names(estimatorSettings)) {
    if (inherits(estimatorSettings[[set]], "delayed")) {
      estimatorSettings[[set]] <- estimatorSettings[[set]]()
    }
  }
  estimatorSettings
}

createEstimator <- function(modelType,
                            modelParameters,
                            estimatorSettings) {
  path <- system.file("python", package = "DeepPatientLevelPrediction")

  Model <- reticulate::import_from_path(modelType, path=path)[[modelType]]
  
  Estimator <- reticulate::import_from_path("Estimator", path=path)$Estimator
  
  modelParameters <- camelCaseToSnakeCaseNames(modelParameters)
  estimatorSettings <- camelCaseToSnakeCaseNames(estimatorSettings)
  estimatorSettings <- evalEstimatorSettings(estimatorSettings)
  
  estimator <- Estimator(model = Model,
                         model_parameters = modelParameters,
                         estimator_settings = estimatorSettings)
  return(estimator)
}<|MERGE_RESOLUTION|>--- conflicted
+++ resolved
@@ -385,7 +385,6 @@
     ParallelLogger::logInfo(paste0("Caching all grid search results and prediction for best combination ", indexOfMax))
     trainCache$saveGridSearchPredictions(gridSearchPredictons)
   }
-<<<<<<< HEAD
   learnSchedules <- lapply(gridSearchPredictons, function(x) {x$param$learnSchedule})
   gridSearchPredictons <- lapply(gridSearchPredictons, function(x) {x$param <- x$param[names(x$param) != "learnSchedule"]; x})
   # get best para (this could be modified to enable any metric instead of AUC, just need metric input in function)
@@ -396,16 +395,11 @@
                                             x$param$learnSchedule <- y; x}, 
                             paramGridSearch, learnSchedules, SIMPLIFY = FALSE)
  
-  optimalParamInd <- which.max(unlist(lapply(paramGridSearch, function(x) x$cvPerformance)))
-  finalParam <- paramGridSearch[[optimalParamInd]]$param
-=======
-  
+  # get best params
+  indexOfMax <- which.max(unlist(lapply(paramGridSearch, function(x) x$cvPerformance)))
+  finalParam <- paramGridSearch[[indexOfMax]]$param
+
   paramGridSearch <- lapply(gridSearchPredictons, function(x) x$gridPerformance)
-  
-  # get best params
-  indexOfMax <- which.max(unlist(lapply(gridSearchPredictons, function(x) x$gridPerformance$cvPerformance)))
-  finalParam <- gridSearchPredictons[[indexOfMax]]$param
->>>>>>> 1f50fa52
   
   # get best CV prediction
   cvPrediction <- gridSearchPredictons[[indexOfMax]]$prediction
