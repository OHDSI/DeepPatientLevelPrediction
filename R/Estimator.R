# @file Estimator.R
#
# Copyright 2022 Observational Health Data Sciences and Informatics
#
# This file is part of DeepPatientLevelPrediction
#
# Licensed under the Apache License, Version 2.0 (the "License");
# you may not use this file except in compliance with the License.
# You may obtain a copy of the License at
#
#     http://www.apache.org/licenses/LICENSE-2.0
#
# Unless required by applicable law or agreed to in writing, software
# distributed under the License is distributed on an "AS IS" BASIS,
# WITHOUT WARRANTIES OR CONDITIONS OF ANY KIND, either express or implied.
# See the License for the specific language governing permissions and
# limitations under the License.

#' setEstimator
#'
#' @description
#' creates settings for the Estimator, which takes a model and trains it
#'
#' @name setEstimator
#' @param learningRate  what learning rate to use
#' @param weightDecay what weight_decay to use
#' @param batchSize batchSize to use
#' @param epochs  how many epochs to train for
#' @param device  what device to train on, can be a string or a function to
#' that evaluates to the device during runtime
#' @param optimizer which optimizer to use
#' @param scheduler which learning rate scheduler to use
#' @param criterion loss function to use
#' @param earlyStopping If earlyStopping should be used which stops the
#' training of your metric is not improving
#' @param compile if the model should be compiled before training, default FALSE
#' @param metric either `auc` or `loss` or a custom metric to use. This is the
#' metric used for scheduler and earlyStopping.
#' Needs to be a list with function `fun`, mode either `min` or `max` and a
#' `name`,
#' `fun` needs to be a function that takes in prediction and labels and
#' outputs a score.
#' @param accumulationSteps how many steps to accumulate gradients before
#' updating weights, can also be a function that is evaluated during runtime
#' @param seed seed to initialize weights of model with
#' @param trainValidationSplit if TRUE, perform a train-validation split for 
#' model selection instead of cross validation
#' @export
setEstimator <- function(
    learningRate = "auto",
    weightDecay = 0.0,
    batchSize = 512,
    epochs = 30,
    device = "cpu",
    optimizer = torch$optim$AdamW,
    scheduler = list(
      fun = torch$optim$lr_scheduler$ReduceLROnPlateau,
      params = list(patience = 1)
    ),
    criterion = torch$nn$BCEWithLogitsLoss,
    earlyStopping = list(
      useEarlyStopping = TRUE,
      params = list(patience = 4)
    ),
    compile = FALSE,
    metric = "auc",
    accumulationSteps = NULL,
    seed = NULL,
    trainValidationSplit = FALSE) {
  checkIsClass(learningRate, c("numeric", "character"))
  if (inherits(learningRate, "character") && learningRate != "auto") {
    stop(paste0(
      'Learning rate should be either a numeric or "auto", you provided: ',
      learningRate
    ))
  }
  checkIsClass(weightDecay, "numeric")
  checkHigherEqual(weightDecay, 0.0)
  checkIsClass(batchSize, c("numeric", "integer"))
  checkHigher(batchSize, 0)
  checkIsClass(epochs, c("numeric", "integer"))
  checkHigher(epochs, 0)
  checkIsClass(earlyStopping, c("list", "NULL"))
  checkIsClass(compile, "logical")
  checkIsClass(metric, c("character", "list"))
  checkIsClass(seed, c("numeric", "integer", "NULL"))
<<<<<<< HEAD

=======
  checkIsClass(trainValidationSplit, "logical")
  
>>>>>>> 67ab53c2
  if (!is.null(accumulationSteps) && !is.function(accumulationSteps)) {
    checkHigher(accumulationSteps, 0)
    checkIsClass(accumulationSteps, c("numeric", "integer"))
    if (batchSize %% accumulationSteps != 0) {
      stop("Batch size should be divisible by accumulation steps")
    }
  }

  if (length(learningRate) == 1 && learningRate == "auto") {
    findLR <- TRUE
  } else {
    findLR <- FALSE
  }
  if (is.null(seed)) {
    seed <- as.integer(sample(1e5, 1))
  }
  estimatorSettings <- list(
    learningRate = learningRate,
    weightDecay = weightDecay,
    batchSize = batchSize,
    epochs = epochs,
    device = device,
    earlyStopping = earlyStopping,
    compile = compile,
    findLR = findLR,
    metric = metric,
    accumulationSteps = accumulationSteps,
    seed = seed[1]
  )
  if (!is.null(trainValidationSplit)) {
    estimatorSettings$trainValidationSplit <- trainValidationSplit
  }

  optimizer <- rlang::enquo(optimizer)
  estimatorSettings$optimizer <- function() rlang::eval_tidy(optimizer)
  class(estimatorSettings$optimizer) <- c(
    "delayed",
    class(estimatorSettings$optimizer)
  )

  criterion <- rlang::enquo(criterion)
  estimatorSettings$criterion <- function() rlang::eval_tidy(criterion)
  class(estimatorSettings$criterion) <- c(
    "delayed",
    class(estimatorSettings$criterion)
  )

  scheduler <- rlang::enquo(scheduler)
  estimatorSettings$scheduler <- function() rlang::eval_tidy(scheduler)
  class(estimatorSettings$scheduler) <- c(
    "delayed",
    class(estimatorSettings$scheduler)
  )

  if (is.function(device)) {
    class(estimatorSettings$device) <- c(
      "delayed",
      class(estimatorSettings$device)
    )
  }

  if (is.function(accumulationSteps)) {
    class(estimatorSettings$accumulationSteps) <- c(
      "delayed",
      class(estimatorSettings$accumulationSteps)
    )
  }

  estimatorSettings$paramsToTune <- extractParamsToTune(estimatorSettings)
  return(estimatorSettings)
}

#' fitEstimator
#'
#' @description
#' fits a deep learning estimator to data.
#'
#' @param trainData      the data to use
#' @param modelSettings  modelSettings object
#' @param analysisId     Id of the analysis
#' @param analysisPath   Path of the analysis
#' @param ...            Extra inputs
#'
#' @export
fitEstimator <- function(
    trainData,
    modelSettings,
    analysisId,
    analysisPath,
    ...) {
  start <- Sys.time()
  if (!is.null(trainData$folds)) {
    trainData$labels <- merge(trainData$labels, trainData$fold, by = "rowId")
  }

  if (modelSettings$modelType == "Finetuner") {
    # make sure to use same mapping from covariateIds to columns if finetuning
    path <- modelSettings$param[[1]]$modelPath
    oldCovImportance <- utils::read.csv(
      file.path(
        path,
        "covariateImportance.csv"
      )
    )
    mapping <- oldCovImportance %>% dplyr::select("columnId", "covariateId")
    numericalIndex <- which(oldCovImportance %>% dplyr::pull("isNumeric"))
    mappedCovariateData <- PatientLevelPrediction::MapIds(
      covariateData = trainData$covariateData,
      cohort = trainData$labels,
      mapping = mapping
    )
    mappedCovariateData$numericalIndex <- as.data.frame(numericalIndex)
  } else {
    mappedCovariateData <- PatientLevelPrediction::MapIds(
      covariateData = trainData$covariateData,
      cohort = trainData$labels
    )
  }

  outLoc <- PatientLevelPrediction::createTempModelLoc()
  cvResult <- do.call(
    what = gridCvDeep,
    args = list(
      mappedData = mappedCovariateData,
      labels = trainData$labels,
      modelSettings = modelSettings,
      modelLocation = outLoc,
      analysisPath = analysisPath
    )
  )

  hyperSummary <- do.call(
    rbind,
    lapply(
      cvResult$paramGridSearch,
      function(x) x$hyperSummary
    )
  )
  prediction <- cvResult$prediction
  covariateRef <- as.data.frame(cvResult[["featureInfo"]]$data_reference)
  incs <- rep(
    1,
    covariateRef %>%
      dplyr::tally() %>%
      dplyr::collect() %>%
      as.integer()
  )
  covariateRef <- covariateRef %>%
    dplyr::arrange(.data$columnId) %>%
    dplyr::collect() %>%
    dplyr::mutate(
      included = incs,
      covariateValue = 0
    )

  comp <- start - Sys.time()
  modelSettings$estimatorSettings$initStrategy <- NULL
  result <- list(
    model = cvResult$estimator,
    preprocessing = list(
      featureEngineering = attr(
        trainData$covariateData,
        "metaData"
      )$featureEngineering,
      tidyCovariates = attr(
        trainData$covariateData,
        "metaData"
      )$tidyCovariateDataSettings,
      requireDenseMatrix = FALSE
    ),
    prediction = prediction,
    modelDesign = PatientLevelPrediction::createModelDesign(
      targetId = attr(trainData, "metaData")$targetId,
      outcomeId = attr(trainData, "metaData")$outcomeId,
      restrictPlpDataSettings = attr(
        trainData,
        "metaData"
      )$restrictPlpDataSettings,
      covariateSettings = attr(trainData, "metaData")$covariateSettings,
      populationSettings = attr(trainData, "metaData")$populationSettings,
      featureEngineeringSettings = attr(
        trainData$covariateData,
        "metaData"
      )$featureEngineeringSettings,
      preprocessSettings = attr(
        trainData$covariateData,
        "metaData"
      )$preprocessSettings,
      modelSettings = modelSettings,
      splitSettings = attr(trainData, "metaData")$splitSettings,
      sampleSettings = attr(trainData, "metaData")$sampleSettings
    ),
    trainDetails = list(
      analysisId = analysisId,
      analysisSource = "",
      developementDatabase = attr(trainData, "metaData")$cdmDatabaseSchema,
      attrition = attr(trainData, "metaData")$attrition,
      trainingTime = paste(as.character(abs(comp)), attr(comp, "units")),
      trainingDate = Sys.Date(),
      modelName = modelSettings$modelType,
      finalModelParameters = cvResult$finalParam,
      hyperParamSearch = hyperSummary
    ),
    covariateImportance = covariateRef
  )

  class(result) <- "plpModel"
  attr(result, "predictionFunction") <-
    "DeepPatientLevelPrediction::predictDeepEstimator"
  attr(result, "modelType") <- "binary"
  attr(result, "saveType") <- modelSettings$saveType

  return(result)
}

#' predictDeepEstimator
#'
#' @description
#' the prediction function for the estimator
#'
#' @param plpModel   the plpModel
#' @param data       plp data object or a torch dataset
#' @param cohort     data.frame with the rowIds of the people
#'
#' @export
predictDeepEstimator <- function(plpModel, data, cohort) {
  if (!"plpModel" %in% class(plpModel)) {
    plpModel <- list(model = plpModel)
    attr(plpModel, "modelType") <- "binary"
  }

  if (!is.null(plpModel$covariateImportance)) {
    # this means that the model finished training since only in the end
    # covariateImportance is added
    mappedData <- PatientLevelPrediction::MapIds(
      data$covariateData,
      cohort = cohort,
      mapping = plpModel$covariateImportance %>%
        dplyr::select("columnId", "covariateId")
    )
    data <- createDataset(mappedData,
                          plpModel = plpModel,
                          maxSequenceLength = attr(plpModel$modelDesign$modelSettings$param, "maxSequenceLength"),
                          truncation = attr(plpModel$modelDesign$modelSettings$param, "truncation"))
  } else if ("plpData" %in% class(data)) {
    mappedData <- PatientLevelPrediction::MapIds(
      data$covariateData,
      cohort = cohort,
      mapping = plpModel$covariateImportance %>%
        dplyr::select("columnId", "covariateId")
    )
    data <- createDataset(mappedData,
                          plpModel = plpModel)
  }

  # get predictions
  prediction <- cohort
  if (is.character(plpModel$model)) {
    model <- torch$load(
      file.path(plpModel$model, "DeepEstimatorModel.pt"),
      map_location = "cpu",
      weights_only = FALSE
    )
    if (is.null(model$model_parameters$model_type)) {
      # for backwards compatibility
      model$model_parameters$model_type <- plpModel$modelDesign$modelSettings$modelType
    }
    model$estimator_settings$device <-
      plpModel$modelDesign$modelSettings$estimatorSettings$device
    modelParameters <- snakeCaseToCamelCaseNames(model$model_parameters)
    estimatorSettings <- snakeCaseToCamelCaseNames(model$estimator_settings)
    parameters <- list(
      modelParameters = modelParameters,
      estimatorSettings = estimatorSettings
    )
    estimator <-
      createEstimator(parameters = parameters)
    estimator$model$load_state_dict(model$model_state_dict)
    prediction$value <- estimator$predict_proba(data)
  } else {
    prediction$value <- plpModel$model$predict_proba(data)
  }
  prediction$value <- as.numeric(prediction$value)
  attr(prediction, "metaData")$modelType <- attr(plpModel, "modelType")

  return(prediction)
}

#' gridCvDeep
#'
#' @description
#' Performs grid search for a deep learning estimator
#'
#'
#' @param mappedData    Mapped data with covariates
#' @param labels        Dataframe with the outcomes
#' @param modelSettings      Settings of the model
#' @param modelLocation Where to save the model
#' @param analysisPath  Path of the analysis
#'
#' @export
gridCvDeep <- function(
    mappedData,
    labels,
    modelSettings,
    modelLocation,
    analysisPath) {
  ParallelLogger::logInfo(paste0(
    "Running hyperparameter search for ",
    modelSettings$modelType,
    " model"
  ))
  ###########################################################################

  paramSearch <- modelSettings$param

  # setup cache for hyperparameterResults
  trainCache <- setupCache(analysisPath, paramSearch)
  hyperparameterResults <- trainCache$getGridSearchPredictions()
  dataset <- createDataset(
    data = mappedData,
    labels = labels,
    maxSequenceLength = attr(paramSearch, "maxSequenceLength"),
    truncation = attr(paramSearch, "truncation")
  )


  if (!trainCache$isFull()) {
    for (gridId in trainCache$getLastGridSearchIndex():length(paramSearch)) {
      ParallelLogger::logInfo(paste0(
        "Running hyperparameter combination no ",
        gridId
      ))
      ParallelLogger::logInfo(paste0("HyperParameters: "))
      ParallelLogger::logInfo(paste(
        names(paramSearch[[gridId]]),
        paramSearch[[gridId]],
        collapse = " | "
      ))
      hyperparameterResults[[gridId]] <-
        doCrossValidation(
          dataset,
          labels = labels,
          parameters = paramSearch[[gridId]],
          modelSettings = modelSettings
        )
      # remove all predictions that are not the max performance
      hyperparameterResults <- trainCache$trimPerformance(hyperparameterResults)
      trainCache$saveGridSearchPredictions(hyperparameterResults)
    }
  }
  paramGridSearch <- lapply(
    hyperparameterResults,
    function(x) x$gridPerformance
  )
  # get best params
  indexOfMax <-
    which.max(unlist(lapply(
      hyperparameterResults,
      function(x) x$gridPerformance$cvPerformance
    )))
  if (length(indexOfMax) == 0) {
    stop("No hyperparameter combination has valid results")
  }
  finalParam <- hyperparameterResults[[indexOfMax]]$param

  paramGridSearch <- lapply(
    hyperparameterResults,
    function(x) x$gridPerformance
  )

  # get best CV prediction
  cvPrediction <- hyperparameterResults[[indexOfMax]]$prediction
  if (modelSettings$estimatorSettings$trainValidationSplit) {
    cvPrediction$evaluationType <- "Validation"
  } else {
    cvPrediction$evaluationType <- "CV"
  }

  ParallelLogger::logInfo("Training final model using optimal parameters")
  trainPrediction <- trainFinalModel(dataset, finalParam, modelSettings, labels)
  prediction <- rbind(
    trainPrediction$prediction,
    cvPrediction
  )
  # remove fold index from predictions and remove cohortStartDate
  prediction <- prediction %>%
    dplyr::select(-"index")
  prediction$cohortStartDate <- as.Date(
    prediction$cohortStartDate,
    origin = "1970-01-01"
  )
  featureInfo <- dataset$get_feature_info()

  # save torch code here
  if (!dir.exists(file.path(modelLocation))) {
    dir.create(file.path(modelLocation), recursive = TRUE)
  }
  trainPrediction$estimator$save(modelLocation, "DeepEstimatorModel.pt")
  return(
    list(
      estimator = modelLocation,
      prediction = prediction,
      finalParam = finalParam,
      paramGridSearch = paramGridSearch,
      featureInfo = featureInfo
    )
  )
}

# utility function to add instances of parameters to estimatorSettings
# during grid search
fillEstimatorSettings <- function(estimatorSettings, fitParams, paramSearch) {
  for (fp in fitParams) {
    components <- strsplit(fp, "[.]")[[1]]

    if (length(components) == 2) {
      estimatorSettings[[components[[2]]]] <- paramSearch[[fp]]
    } else {
      estimatorSettings[[components[[2]]]]$params[[components[[3]]]] <-
        paramSearch[[fp]]
    }
  }
  return(estimatorSettings)
}

# utility function to evaluate any expressions or call functions passed as
# settings
evalEstimatorSettings <- function(estimatorSettings) {
  for (set in names(estimatorSettings)) {
    if (inherits(estimatorSettings[[set]], "delayed")) {
      estimatorSettings[[set]] <- estimatorSettings[[set]]()
    }
  }
  estimatorSettings
}

createEstimator <- function(parameters) {
  path <- system.file("python", package = "DeepPatientLevelPrediction")
  model <- reticulate::import_from_path(
    parameters$modelParameters$modelType,
    path = path
  )[[parameters$modelParameters$modelType]]
  estimator <- reticulate::import_from_path("Estimator", path = path)$Estimator

  parameters$modelParameters <- camelCaseToSnakeCaseNames(
    parameters$modelParameters
  )
  parameters$estimatorSettings <- camelCaseToSnakeCaseNames(
    parameters$estimatorSettings
  )
  parameters$estimatorSettings <- evalEstimatorSettings(
    parameters$estimatorSettings
  )
  parameters <- camelCaseToSnakeCaseNames(parameters)
  estimator <- estimator(
    model = model,
    parameters = parameters
  )
  return(estimator)
}

doCrossValidation <- function(dataset, labels, parameters, modelSettings) {
  crossValidationResults <-
    tryCatch(
      doCrossValidationImpl(dataset, labels, parameters, modelSettings),
      error = function(e) {
        if (inherits(e, "torch.cuda.OutOfMemoryError")) {
          ParallelLogger::logError(
            "Out of memory error during cross validation, trying to continue
            with next hyperparameter combination"
          )
          crossValidationResults <- list()
          crossValidationResults$prediction <- labels
          crossValidationResults$prediction <-
            cbind(crossValidationResults$prediction, value = NA)
          attr(
            crossValidationResults$prediction,
            "metaData"
          )$modelType <- "binary"
          crossValidationResults$param <- parameters
          crossValidationResults$param$learnSchedule <- list(
            LRs = NA,
            bestEpoch = NA
          )
          nFolds <- max(labels$index)
          hyperSummary <- data.frame(
            metric = rep("computeAuc", nFolds + 1),
            fold = c("CV", as.character(1:nFolds)),
            value = NA
          )
          hyperSummary <- cbind(hyperSummary, parameters)
          hyperSummary$learnRates <- NA

          gridPerformance <- list(
            metric = "computeAuc",
            cvPerformance = NA,
            cvPerformancePerFold = rep(NA, nFolds),
            param = parameters,
            hyperSummary = hyperSummary
          )
          crossValidationResults$gridPerformance <- gridPerformance
          learnRates <- list()
          for (i in 1:nFolds) {
            learnRates[[i]] <- list(
              LRs = NA,
              bestEpoch = NA
            )
          }
          crossValidationResults$learnRates <- learnRates
          return(crossValidationResults)
        } else {
          stop(e)
        }
      }
    )
  gridSearchPredictions <- list(
    prediction = crossValidationResults$prediction,
    param = parameters,
    gridPerformance = crossValidationResults$gridPerformance
  )
  maxIndex <- which.max(unlist(sapply(
    crossValidationResults$learnRates,
    `[`,
    2
  )))
  if (length(maxIndex) != 0) {
    gridSearchPredictions$gridPerformance$hyperSummary$learnRates <-
      rep(
        list(unlist(crossValidationResults$learnRates[[maxIndex]]$LRs)),
        nrow(gridSearchPredictions$gridPerformance$hyperSummary)
      )
    gridSearchPredictions$param$learnSchedule <-
      crossValidationResults$learnRates[[maxIndex]]
  }
  return(gridSearchPredictions)
}

doCrossValidationImpl <- function(dataset, labels, parameters, modelSettings) {
  fitParams <- names(parameters)[grepl(
    "^estimator",
    names(parameters)
  )]
  currentModelParams <- parameters[modelSettings$modelParamNames]
  attr(currentModelParams, "metaData")$names <-
    modelSettings$modelParamNames
  currentModelParams$modelType <- modelSettings$modelType
  currentEstimatorSettings <- fillEstimatorSettings(
    modelSettings$estimatorSettings,
    fitParams,
    parameters
  )
  currentModelParams$feature_info <- dataset$get_feature_info()
  currentParameters <- list(
    modelParameters = currentModelParams,
    estimatorSettings = currentEstimatorSettings
  )
  if (currentEstimatorSettings$findLR) {
    lr <- getLR(currentParameters, dataset)
    ParallelLogger::logInfo(paste0("Auto learning rate selected as: ", lr))
    currentParameters$estimatorSettings$learningRate <- lr
    currentParameters$estimatorSettings$findLR <- FALSE
  }

  fold <- labels$index
  ParallelLogger::logInfo(paste0("Max fold: ", max(fold)))
  if (isTRUE(modelSettings$estimatorSettings$trainValidationSplit)) {
    ParallelLogger::logInfo("Using train-validation split instead of cross validation:
      training on folds != max(folds), and validating on fold == max(folds)")
    fold <- ifelse(fold == max(fold), 1, 0)
    labels$index <- fold
  }
  learnRates <- list()
  prediction <- NULL
  path <- system.file("python", package = "DeepPatientLevelPrediction")
  fit_estimator <- reticulate::import_from_path(
    "Estimator",
    path = path
  )$fit_estimator
  for (i in 1:max(fold)) {
    ParallelLogger::logInfo(paste0("Fold ", i))

    # -1 for python 0-based indexing
    trainDataset <- torch$utils$data$Subset(
      dataset,
      indices = as.integer(which(fold != i) - 1)
    )
    ParallelLogger::logInfo("Training dataset size: ", length(trainDataset))

    # -1 for python 0-based indexing
<<<<<<< HEAD
    testDataset <- torch$utils$data$Subset(
      dataset,
      indices = as.integer(which(fold == i) - 1)
    )
=======
    testDataset <- torch$utils$data$Subset(dataset,
                                           indices =
                                             as.integer(which(fold == i) - 1))
    ParallelLogger::logInfo("Validation dataset size: ", length(testDataset))
>>>>>>> 67ab53c2
    estimator <- createEstimator(currentParameters)
    fit_estimator(estimator, trainDataset, testDataset)

    ParallelLogger::logInfo("Calculating predictions on left out fold set...")

    prediction <- rbind(
      prediction,
      predictDeepEstimator(
        plpModel = estimator,
        data = testDataset,
        cohort = labels[fold == i, ]
      )
    )
    learnRates[[i]] <- list(
      LRs = estimator$learn_rate_schedule,
      bestEpoch = estimator$best_epoch
    )
  }
  gridPerformance <- PatientLevelPrediction::computeGridPerformance(
    prediction,
    parameters
  )
  return(
    results = list(
      prediction = prediction,
      learnRates = learnRates,
      gridPerformance = gridPerformance
    )
  )
}


extractParamsToTune <- function(estimatorSettings) {
  paramsToTune <- list()
  for (name in names(estimatorSettings)) {
    param <- estimatorSettings[[name]]
    if (length(param) > 1 && is.atomic(param)) {
      paramsToTune[[paste0("estimator.", name)]] <- param
    }
    if ("params" %in% names(param)) {
      for (name2 in names(param[["params"]])) {
        param2 <- param[["params"]][[name2]]
        if (length(param2) > 1) {
          paramsToTune[[paste0("estimator.", name, ".", name2)]] <- param2
        }
      }
    }
  }
  return(paramsToTune)
}

trainFinalModel <- function(dataset, finalParam, modelSettings, labels) {
  # get the params
  modelParams <- finalParam[modelSettings$modelParamNames]

  fitParams <- names(finalParam)[grepl("^estimator", names(finalParam))]

  modelParams$featureInfo <- dataset$get_feature_info()
  modelParams$modelType <- modelSettings$modelType

  estimatorSettings <- fillEstimatorSettings(
    modelSettings$estimatorSettings,
    fitParams,
    finalParam
  )
  estimatorSettings$learningRate <- finalParam$learnSchedule$LRs[[1]]
  parameters <- list(
    modelParameters = modelParams,
    estimatorSettings = estimatorSettings
  )
  estimator <- createEstimator(parameters = parameters)
  estimator$fit_whole_training_set(dataset, finalParam$learnSchedule$LRs)

  ParallelLogger::logInfo("Calculating predictions on all train data...")
  prediction <- predictDeepEstimator(
    plpModel = estimator,
    data = dataset,
    cohort = labels
  )
  prediction$evaluationType <- "Train"
  return(list(prediction = prediction, estimator = estimator))
}<|MERGE_RESOLUTION|>--- conflicted
+++ resolved
@@ -84,12 +84,7 @@
   checkIsClass(compile, "logical")
   checkIsClass(metric, c("character", "list"))
   checkIsClass(seed, c("numeric", "integer", "NULL"))
-<<<<<<< HEAD
-
-=======
   checkIsClass(trainValidationSplit, "logical")
-  
->>>>>>> 67ab53c2
   if (!is.null(accumulationSteps) && !is.function(accumulationSteps)) {
     checkHigher(accumulationSteps, 0)
     checkIsClass(accumulationSteps, c("numeric", "integer"))
@@ -677,20 +672,12 @@
       dataset,
       indices = as.integer(which(fold != i) - 1)
     )
-    ParallelLogger::logInfo("Training dataset size: ", length(trainDataset))
 
     # -1 for python 0-based indexing
-<<<<<<< HEAD
     testDataset <- torch$utils$data$Subset(
       dataset,
       indices = as.integer(which(fold == i) - 1)
     )
-=======
-    testDataset <- torch$utils$data$Subset(dataset,
-                                           indices =
-                                             as.integer(which(fold == i) - 1))
-    ParallelLogger::logInfo("Validation dataset size: ", length(testDataset))
->>>>>>> 67ab53c2
     estimator <- createEstimator(currentParameters)
     fit_estimator(estimator, trainDataset, testDataset)
 
