--- conflicted
+++ resolved
@@ -58,11 +58,9 @@
 ) {
 
   checkIsClass(learningRate, c("numeric", "character"))
-  if (inherits(learningRate, "character")) {
-    if (learningRate != "auto") {
-      stop(paste0('Learning rate should be either a numeric or "auto", 
-                  you provided: ', learningRate))
-    }
+  if (inherits(learningRate, "character") && learningRate != "auto") {
+    stop(paste0('Learning rate should be either a numeric or "auto", 
+                you provided: ', learningRate))
   }
   checkIsClass(weightDecay, "numeric")
   checkHigherEqual(weightDecay, 0.0)
@@ -113,23 +111,7 @@
                                          class(estimatorSettings$device))
   }
 
-  paramsToTune <- list()
-  for (name in names(estimatorSettings)) {
-    param <- estimatorSettings[[name]]
-    if (length(param) > 1 && is.atomic(param)) {
-      paramsToTune[[paste0("estimator.", name)]] <- param
-    }
-    if ("params" %in% names(param)) {
-      for (name2 in names(param[["params"]])) {
-        param2 <- param[["params"]][[name2]]
-        if (length(param2) > 1) {
-          paramsToTune[[paste0("estimator.", name, ".", name2)]] <- param2
-        }
-      }
-    }
-  }
-  estimatorSettings$paramsToTune <- paramsToTune
-
+  estimatorSettings$paramsToTune <- extractParamsToTune(estimatorSettings)
   return(estimatorSettings)
 }
 
@@ -334,52 +316,6 @@
   findLR <- modelSettings$estimatorSettings$findLR
   if (!trainCache$isFull()) {
     for (gridId in trainCache$getLastGridSearchIndex():length(paramSearch)) {
-<<<<<<< HEAD
-    ParallelLogger::logInfo(paste0("Running hyperparameter combination no ", gridId))
-    ParallelLogger::logInfo(paste0("HyperParameters: "))
-    ParallelLogger::logInfo(paste(names(paramSearch[[gridId]]), paramSearch[[gridId]], collapse = " | "))
-    currentModelParams <- paramSearch[[gridId]][modelSettings$modelParamNames]
-    
-    currentEstimatorSettings <- fillEstimatorSettings(modelSettings$estimatorSettings, fitParams, 
-                                               paramSearch[[gridId]])
-    currentEstimatorSettings$modelType <- modelSettings$modelType
-    currentModelParams$catFeatures <- dataset$get_cat_features()$shape[[1]]
-    currentModelParams$numFeatures <- dataset$get_numerical_features()$shape[[1]]
-    if (findLR) {
-      LrFinder <- createLRFinder(modelType = modelSettings$modelType,
-                                 modelParameters = currentModelParams,
-                                 estimatorSettings = currentEstimatorSettings
-                                 )
-      lr <- LrFinder$get_lr(dataset)
-      ParallelLogger::logInfo(paste0("Auto learning rate selected as: ", lr))
-      currentEstimatorSettings$learningRate <- lr
-    }
-    
-    crossValidationResults <- doCrossvalidation(dataset,
-                                                labels=labels,
-                                                modelSettings = currentModelParams,
-                                                estimatorSettings = currentEstimatorSettings)
-    learnRates <- crossValidationResults$learnRates
-    prediction <- crossValidationResults$prediction
-    
-    maxIndex <- which.max(unlist(sapply(learnRates, `[`, 2)))
-    gridSearchPredictons[[gridId]] <- list(
-      prediction = prediction,
-      param = paramSearch[[gridId]],
-      gridPerformance =  PatientLevelPrediction::computeGridPerformance(prediction, paramSearch[[gridId]])
-    )
-    gridSearchPredictons[[gridId]]$gridPerformance$hyperSummary$learnRates <- rep(list(unlist(learnRates[[maxIndex]]$LRs)), 
-                                                                                  nrow(gridSearchPredictons[[gridId]]$gridPerformance$hyperSummary))   
-    gridSearchPredictons[[gridId]]$param$learnSchedule <- learnRates[[maxIndex]]
-    
-
-    # remove all predictions that are not the max performance
-    indexOfMax <- which.max(unlist(lapply(gridSearchPredictons, function(x) x$gridPerformance$cvPerformance)))
-    for (i in seq_along(gridSearchPredictons)) {
-      if (!is.null(gridSearchPredictons[[i]])) {
-        if (i != indexOfMax) {
-          gridSearchPredictons[[i]]$prediction <- list(NULL)
-=======
       ParallelLogger::logInfo(paste0("Running hyperparameter combination no ",
                                      gridId))
       ParallelLogger::logInfo(paste0("HyperParameters: "))
@@ -388,14 +324,10 @@
       currentModelParams <- paramSearch[[gridId]][modelSettings$modelParamNames]
 
       currentEstimatorSettings <-
-        fillEstimatorSettings(modelSettings$estimatorSettings, fitParams,
+        fillEstimatorSettings(modelSettings$estimatorSettings,
+                              fitParams,
                               paramSearch[[gridId]])
-
-      # initiate prediction
-      prediction <- NULL
-
-      fold <- labels$index
-      ParallelLogger::logInfo(paste0("Max fold: ", max(fold)))
+      currentEstimatorSettings$modelType <- modelSettings$modelType
       currentModelParams$catFeatures <- dataset$get_cat_features()$shape[[1]]
       currentModelParams$numFeatures <-
         dataset$get_numerical_features()$shape[[1]]
@@ -409,64 +341,35 @@
         currentEstimatorSettings$learningRate <- lr
       }
 
-      learnRates <- list()
-      for (i in 1:max(fold)) {
-        ParallelLogger::logInfo(paste0("Fold ", i))
-        trainDataset <-
-          torch$utils$data$Subset(dataset,
-                                  indices = as.integer(which(fold != i) - 1))
-        # -1 for python 0-based indexing
-        testDataset <-
-          torch$utils$data$Subset(dataset,
-                                  indices = as.integer(which(fold == i) - 1))
-        # -1 for python 0-based indexing
-
-        estimator <- createEstimator(modelType = modelSettings$modelType,
-                                     modelParameters = currentModelParams,
-                                     estimatorSettings =
-                                       currentEstimatorSettings)
-        estimator$fit(trainDataset, testDataset)
-
-        ParallelLogger::logInfo("Calculating predictions on left out 
-                                fold set...")
-
-        prediction <- rbind(
-          prediction,
-          predictDeepEstimator(
-            plpModel = estimator,
-            data = testDataset,
-            cohort = labels[fold == i, ]
-          )
-        )
-        learnRates[[i]] <- list(
-          LRs = estimator$learn_rate_schedule,
-          bestEpoch = estimator$best_epoch
-        )
-      }
+      crossValidationResults <-
+        doCrossvalidation(dataset,
+                          labels = labels,
+                          modelSettings = currentModelParams,
+                          estimatorSettings = currentEstimatorSettings)
+      learnRates <- crossValidationResults$learnRates
+      prediction <- crossValidationResults$prediction
+
+      gridPerformance <-
+        PatientLevelPrediction::computeGridPerformance(prediction,
+                                                       paramSearch[[gridId]])
       maxIndex <- which.max(unlist(sapply(learnRates, `[`, 2)))
       gridSearchPredictons[[gridId]] <- list(
         prediction = prediction,
         param = paramSearch[[gridId]],
-        gridPerformance =
-          PatientLevelPrediction::computeGridPerformance(prediction,
-                                                         paramSearch[[gridId]])
+        gridPerformance = gridPerformance
       )
       gridSearchPredictons[[gridId]]$gridPerformance$hyperSummary$learnRates <-
         rep(list(unlist(learnRates[[maxIndex]]$LRs)),
             nrow(gridSearchPredictons[[gridId]]$gridPerformance$hyperSummary))
       gridSearchPredictons[[gridId]]$param$learnSchedule <-
         learnRates[[maxIndex]]
-
       # remove all predictions that are not the max performance
       indexOfMax <-
         which.max(unlist(lapply(gridSearchPredictons,
                                 function(x) x$gridPerformance$cvPerformance)))
       for (i in seq_along(gridSearchPredictons)) {
-        if (!is.null(gridSearchPredictons[[i]])) {
-          if (i != indexOfMax) {
-            gridSearchPredictons[[i]]$prediction <- list(NULL)
-          }
->>>>>>> 49942a81
+        if (!is.null(gridSearchPredictons[[i]]) && i != indexOfMax) {
+          gridSearchPredictons[[i]]$prediction <- list(NULL)
         }
       }
       ParallelLogger::logInfo(paste0("Caching all grid search results and 
@@ -591,23 +494,33 @@
   return(estimator)
 }
 
-doCrossvalidation <- function(dataset, labels, modelSettings, estimatorSettings) {
+doCrossvalidation <- function(dataset,
+                              labels,
+                              modelSettings,
+                              estimatorSettings) {
   fold <- labels$index
   ParallelLogger::logInfo(paste0("Max fold: ", max(fold)))
   learnRates <- list()
   prediction <- NULL
   for (i in 1:max(fold)) {
     ParallelLogger::logInfo(paste0("Fold ", i))
-    trainDataset <- torch$utils$data$Subset(dataset, indices = as.integer(which(fold != i) - 1)) # -1 for python 0-based indexing
-    testDataset <- torch$utils$data$Subset(dataset, indices = as.integer(which(fold == i) -1)) # -1 for python 0-based indexing
-    
-    estimator <- createEstimator(modelType=estimatorSettings$modelType,
-                                 modelParameters=modelSettings,
-                                 estimatorSettings=estimatorSettings)
+
+    # -1 for python 0-based indexing
+    trainDataset <- torch$utils$data$Subset(dataset,
+                                            indices =
+                                              as.integer(which(fold != i) - 1))
+
+    # -1 for python 0-based indexing
+    testDataset <- torch$utils$data$Subset(dataset,
+                                           indices =
+                                             as.integer(which(fold == i) - 1))
+    estimator <- createEstimator(modelType = estimatorSettings$modelType,
+                                 modelParameters = modelSettings,
+                                 estimatorSettings = estimatorSettings)
     estimator$fit(trainDataset, testDataset)
-    
+
     ParallelLogger::logInfo("Calculating predictions on left out fold set...")
-    
+
     prediction <- rbind(
       prediction,
       predictDeepEstimator(
@@ -621,7 +534,26 @@
       bestEpoch = estimator$best_epoch
     )
   }
-  return (results=list(prediction=prediction,
-                       learnRates=learnRates))
-  
+  return(results = list(prediction = prediction,
+                        learnRates = learnRates))
+
+}
+
+extractParamsToTune <- function(estimatorSettings) {
+  paramsToTune <- list()
+  for (name in names(estimatorSettings)) {
+    param <- estimatorSettings[[name]]
+    if (length(param) > 1 && is.atomic(param)) {
+      paramsToTune[[paste0("estimator.", name)]] <- param
+    }
+    if ("params" %in% names(param)) {
+      for (name2 in names(param[["params"]])) {
+        param2 <- param[["params"]][[name2]]
+        if (length(param2) > 1) {
+          paramsToTune[[paste0("estimator.", name, ".", name2)]] <- param2
+        }
+      }
+    }
+  }
+  return(paramsToTune)
 }