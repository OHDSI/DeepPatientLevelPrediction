--- conflicted
+++ resolved
@@ -21,35 +21,12 @@
   path <- system.file("python", package = "DeepPatientLevelPrediction")
   lrFinderClass <-
     reticulate::import_from_path("LrFinder", path = path)$LrFinder
-<<<<<<< HEAD
-
   estimator <- createEstimator(modelParameters = modelParameters,
                                estimatorSettings = estimatorSettings)
-=======
-
-
-
-  model <- reticulate::import_from_path(modelType, path = path)[[modelType]]
-  modelParameters <- camelCaseToSnakeCaseNames(modelParameters)
-  estimatorSettings <- camelCaseToSnakeCaseNames(estimatorSettings)
-  estimatorSettings <- evalEstimatorSettings(estimatorSettings)
->>>>>>> d2469f6d
-
   if (!is.null(lrSettings)) {
     lrSettings <- camelCaseToSnakeCaseNames(lrSettings)
   }
-<<<<<<< HEAD
   lrFinder <- lrFinderClass(estimator = estimator,
                             lr_settings = lrSettings)
-=======
-
-  lrFinder <- lrFinderClass(
-    model = model,
-    model_parameters = modelParameters,
-    estimator_settings = estimatorSettings,
-    lr_settings = lrSettings
-  )
->>>>>>> d2469f6d
-
   return(lrFinder)
 }