Package: DeepPatientLevelPrediction
Type: Package
Title: Deep learning function for patient level prediction using data in the OMOP Common Data Model
Version: 0.0.1
Date: 2021-06-07
Authors@R: c(
<<<<<<< HEAD
    person("Jenna", "Reps", email = "jreps@its.jnj.com", role = c("aut", "cre")), 
    person("Egill", "Fridgeirsson", email = "e.fridgeirsson@erasmusmc.nl", role = c("aut")),
=======
    person("Jenna", "Reps", email = "jreps@its.jnj.com", role = c("aut")), 
    person("Egill", "Fridgeirsson", email = "e.fridgeirsson@erasmusmc.nl", role = c("aut", "cre")),
>>>>>>> 3c49e40d
    person("Seng", "Chan You", role = c("aut")),
    person("Chungsoo", "Kim", role = c("aut")),
    person("Henrik", "John", role = c("aut"))
    )
Maintainer: Egill Fridgeirsson <e.fridgeirsson@erasmusmc.nl>
Description: A package for creating deep learning patient level prediction models following the OHDSI PatientLevelPrediction framework.
License: Apache License 2.0
URL: https://ohdsi.github.io/PatientLevelPrediction, https://github.com/OHDSI/DeepPatientLevelPrediction
BugReports: https://github.com/OHDSI/DeepPatientLevelPrediction/issues
VignetteBuilder: knitr
Depends:
    R (>= 3.3.0)
Imports:
    Andromeda,
    dplyr,
    data.table,
    FeatureExtraction (>= 3.0.0),
    Matrix,
    ParallelLogger (>= 2.0.0),
    rlang,
    slam,
    stats,
    tabnet,
    torch
Suggests:
    devtools,
    Eunomia,
    knitr,
    plyr,  
    testthat
Remotes:
    ohdsi/FeatureExtraction,
    ohdsi/Eunomia
RoxygenNote: 7.2.0
Encoding: UTF-8
Config/testthat/edition: 3<|MERGE_RESOLUTION|>--- conflicted
+++ resolved
@@ -4,17 +4,11 @@
 Version: 0.0.1
 Date: 2021-06-07
 Authors@R: c(
-<<<<<<< HEAD
-    person("Jenna", "Reps", email = "jreps@its.jnj.com", role = c("aut", "cre")), 
-    person("Egill", "Fridgeirsson", email = "e.fridgeirsson@erasmusmc.nl", role = c("aut")),
-=======
     person("Jenna", "Reps", email = "jreps@its.jnj.com", role = c("aut")), 
     person("Egill", "Fridgeirsson", email = "e.fridgeirsson@erasmusmc.nl", role = c("aut", "cre")),
->>>>>>> 3c49e40d
     person("Seng", "Chan You", role = c("aut")),
     person("Chungsoo", "Kim", role = c("aut")),
     person("Henrik", "John", role = c("aut"))
-    )
 Maintainer: Egill Fridgeirsson <e.fridgeirsson@erasmusmc.nl>
 Description: A package for creating deep learning patient level prediction models following the OHDSI PatientLevelPrediction framework.
 License: Apache License 2.0
