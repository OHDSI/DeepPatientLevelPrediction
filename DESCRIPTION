Package: DeepPatientLevelPrediction
Type: Package
Title: Deep Learning For Patient Level Prediction Using Data In The OMOP Common Data Model
<<<<<<< HEAD
Version: 1.1.6.9999
=======
Version: 1.1.6
>>>>>>> 2c88d3a8
Date: 18-04-2023
Authors@R: c(
    person("Egill", "Fridgeirsson", email = "e.fridgeirsson@erasmusmc.nl", role = c("aut", "cre")),
    person("Jenna", "Reps", email = "jreps@its.jnj.com", role = c("aut")), 
    person("Seng", "Chan You", role = c("aut")),
    person("Chungsoo", "Kim", role = c("aut")),
    person("Henrik", "John", role = c("aut"))
    )
Maintainer: Egill Fridgeirsson <e.fridgeirsson@erasmusmc.nl>
Description: A package for creating deep learning patient level prediction models following the OHDSI PatientLevelPrediction framework.
License: Apache License 2.0
URL: https://github.com/OHDSI/DeepPatientLevelPrediction
BugReports: https://github.com/OHDSI/DeepPatientLevelPrediction/issues
VignetteBuilder: knitr
Depends:
    R (>= 4.0.0)
Imports:
    dplyr,
    FeatureExtraction (>= 3.0.0),
    ParallelLogger (>= 2.0.0),
    PatientLevelPrediction (>= 6.0.4),
    rlang,
    withr,
    reticulate (>= 1.31)
Suggests:
    devtools,
    Eunomia,
    knitr,
    markdown,
    plyr,  
    testthat,
    PRROC,
    ResultModelManager (>= 0.2.0),
    DatabaseConnector (>= 6.0.0)
Remotes:
    ohdsi/PatientLevelPrediction@develop,
    ohdsi/FeatureExtraction,
    ohdsi/Eunomia,
    ohdsi/ResultModelManager
RoxygenNote: 7.2.3
Encoding: UTF-8
Config/testthat/edition: 3
Config/reticulate:
  list(
    packages = list(
      list(package = "torch"),
      list(package = "polars"),
      list(package = "tqdm"),
      list(package = "connectorx"),
      list(package = "scikit-learn"),
      list(package = "pyarrow")
      )
  )<|MERGE_RESOLUTION|>--- conflicted
+++ resolved
@@ -1,11 +1,7 @@
 Package: DeepPatientLevelPrediction
 Type: Package
 Title: Deep Learning For Patient Level Prediction Using Data In The OMOP Common Data Model
-<<<<<<< HEAD
-Version: 1.1.6.9999
-=======
-Version: 1.1.6
->>>>>>> 2c88d3a8
+Version: 2.0.0
 Date: 18-04-2023
 Authors@R: c(
     person("Egill", "Fridgeirsson", email = "e.fridgeirsson@erasmusmc.nl", role = c("aut", "cre")),
