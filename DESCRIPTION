--- conflicted
+++ resolved
@@ -4,13 +4,8 @@
 Version: 0.0.1
 Date: 2021-06-07
 Authors@R: c(
-<<<<<<< HEAD
-    person("Jenna", "Reps", email = "jreps@its.jnj.com", role = c("aut", "cre")), 
-    person("Egill", "Fridgeirsson", email = "e.fridgeirsson@erasmusmc.nl", role = c("aut")),
-=======
     person("Jenna", "Reps", email = "jreps@its.jnj.com", role = c("aut")), 
     person("Egill", "Fridgeirsson", email = "e.fridgeirsson@erasmusmc.nl", role = c("aut", "cre")),
->>>>>>> b3695d0f
     person("Seng", "Chan You", role = c("aut")),
     person("Chungsoo", "Kim", role = c("aut")),
     person("Henrik", "John", role = c("aut"))
@@ -22,28 +17,6 @@
 BugReports: https://github.com/OHDSI/DeepPatientLevelPrediction/issues
 VignetteBuilder: knitr
 Depends:
-<<<<<<< HEAD
-    R (>= 3.3.0),
-Imports:
-    PatientLevelPrediction,
-    dplyr,
-    data.table,
-    knitr,
-    Matrix,
-    ParallelLogger (>= 2.0.0),
-    rlang,
-    torch,
-    tibble,
-Suggests:
-    devtools,
-    plyr,
-    testthat (>= 3.0.0)
-Remotes:
-    ohdsi/PatientLevelPrediction
-RoxygenNote: 7.1.2
-Encoding: UTF-8
-Config/testthat/edition: 3
-=======
     R (>= 3.3.0)
 Imports:
     Andromeda,
@@ -68,4 +41,4 @@
     ohdsi/Eunomia
 RoxygenNote: 7.2.0
 Encoding: UTF-8
->>>>>>> b3695d0f
+Config/testthat/edition: 3