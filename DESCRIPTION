Package: DeepPatientLevelPrediction
Type: Package
Title: Deep Learning For Patient Level Prediction Using Data In The OMOP Common Data Model
<<<<<<< HEAD
Version: 1.1.3.9000
=======
Version: 1.1.3
>>>>>>> f4c5e92c
Date: 15-12-2022
Authors@R: c(
    person("Egill", "Fridgeirsson", email = "e.fridgeirsson@erasmusmc.nl", role = c("aut", "cre")),
    person("Jenna", "Reps", email = "jreps@its.jnj.com", role = c("aut")), 
    person("Seng", "Chan You", role = c("aut")),
    person("Chungsoo", "Kim", role = c("aut")),
    person("Henrik", "John", role = c("aut"))
    )
Maintainer: Egill Fridgeirsson <e.fridgeirsson@erasmusmc.nl>
Description: A package for creating deep learning patient level prediction models following the OHDSI PatientLevelPrediction framework.
License: Apache License 2.0
URL: https://github.com/OHDSI/DeepPatientLevelPrediction
BugReports: https://github.com/OHDSI/DeepPatientLevelPrediction/issues
VignetteBuilder: knitr
Depends:
    R (>= 4.0.0)
Imports:
    dplyr,
    FeatureExtraction (>= 3.0.0),
    ParallelLogger (>= 2.0.0),
    PatientLevelPrediction (>= 6.0.4),
    rlang,
    torch (>= 0.9.0),
    torchopt,
    withr
Suggests:
    devtools,
    Eunomia,
    knitr,
    markdown,
    plyr,  
    testthat,
    PRROC,
    ResultModelManager (>= 0.2.0),
    DatabaseConnector (>= 6.0.0)
Remotes:
    ohdsi/PatientLevelPrediction,
    ohdsi/FeatureExtraction,
    ohdsi/Eunomia,
    ohdsi/ResultModelManager
RoxygenNote: 7.2.3
Encoding: UTF-8
Config/testthat/edition: 3<|MERGE_RESOLUTION|>--- conflicted
+++ resolved
@@ -1,11 +1,7 @@
 Package: DeepPatientLevelPrediction
 Type: Package
 Title: Deep Learning For Patient Level Prediction Using Data In The OMOP Common Data Model
-<<<<<<< HEAD
-Version: 1.1.3.9000
-=======
-Version: 1.1.3
->>>>>>> f4c5e92c
+Version: 1.1.4
 Date: 15-12-2022
 Authors@R: c(
     person("Egill", "Fridgeirsson", email = "e.fridgeirsson@erasmusmc.nl", role = c("aut", "cre")),
@@ -28,8 +24,7 @@
     ParallelLogger (>= 2.0.0),
     PatientLevelPrediction (>= 6.0.4),
     rlang,
-    torch (>= 0.9.0),
-    torchopt,
+    torch (>= 0.10.0),
     withr
 Suggests:
     devtools,
