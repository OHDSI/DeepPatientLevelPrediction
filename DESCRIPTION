--- conflicted
+++ resolved
@@ -1,11 +1,7 @@
 Package: DeepPatientLevelPrediction
 Type: Package
 Title: Deep Learning For Patient Level Prediction Using Data In The OMOP Common Data Model
-<<<<<<< HEAD
-Version: 1.1.0.9000
-=======
-Version: 1.1.1
->>>>>>> 7541a380
+Version: 1.1.1.9000
 Date: 15-12-2022
 Authors@R: c(
     person("Egill", "Fridgeirsson", email = "e.fridgeirsson@erasmusmc.nl", role = c("aut", "cre")),
@@ -38,13 +34,6 @@
     markdown,
     plyr,  
     testthat,
-<<<<<<< HEAD
-    PRROC
-Remotes:
-    ohdsi/PatientLevelPrediction,
-    ohdsi/FeatureExtraction,
-    ohdsi/Eunomia
-=======
     PRROC,
     ResultModelManager (>= 0.2.0),
     DatabaseConnector (>= 6.0.0)
@@ -53,7 +42,6 @@
     ohdsi/FeatureExtraction,
     ohdsi/Eunomia,
     ohdsi/ResultModelManager
->>>>>>> 7541a380
 RoxygenNote: 7.2.3
 Encoding: UTF-8
 Config/testthat/edition: 3