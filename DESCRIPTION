--- conflicted
+++ resolved
@@ -1,13 +1,8 @@
 Package: DeepPatientLevelPrediction
 Type: Package
 Title: Deep Learning For Patient Level Prediction Using Data In The OMOP Common Data Model
-<<<<<<< HEAD
-Version: 2.0.2.9999
-Date: 18-04-2023
-=======
-Version: 2.0.3
+Version: 2.0.3.9999
 Date: 22-12-2023
->>>>>>> 03fdb3d5
 Authors@R: c(
     person("Egill", "Fridgeirsson", email = "e.fridgeirsson@erasmusmc.nl", role = c("aut", "cre")),
     person("Jenna", "Reps", email = "jreps@its.jnj.com", role = c("aut")), 
