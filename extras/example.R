# testing code (requires sequential branch of FeatureExtraction):
# rm(list = ls())
library(PatientLevelPrediction)
library(DeepPatientLevelPrediction)

# data(plpDataSimulationProfile)
# sampleSize <- 1e3
# plpData <- simulatePlpData(

#   plpDataSimulationProfile,
#   n = sampleSize
# )
#

plpData <- loadPlpData('~/cohorts/dementia/')

fix64bit <- function(plpData) {
  plpData$covariateData$covariateRef <- plpData$covariateData$covariateRef |>
    dplyr::mutate(covariateId=bit64::as.integer64(covariateId))
  plpData$covariateData$covariates <- plpData$covariateData$covariates |>
    dplyr::mutate(rowId = as.integer(rowId),
                  covariateId = bit64::as.integer64(covariateId))
  plpData$cohorts <- plpData$cohorts |> dplyr::mutate(rowId=as.integer(rowId))
  plpData$outcomes <- plpData$outcomes |> dplyr::mutate(rowId = as.integer(rowId))
  
  return(plpData)
}

plpData <- fix64bit(plpData)
#downsample for speed
# plpData$cohorts <- plpData$cohorts[sample.int(nrow(plpData$cohorts), 1e5),]

populationSet <- PatientLevelPrediction::createStudyPopulationSettings(
  requireTimeAtRisk = F, 
  riskWindowStart = 1, 
  riskWindowEnd = 365*5)


<<<<<<< HEAD
modelSettings <- setResNet(numLayers = c(2L,4L), 
                           sizeHidden = 256L, 
                           hiddenFactor = 2L,
                           residualDropout = 0.2, 
                           hiddenDropout = 0.2, 
                           sizeEmbedding = 128L, 
                           estimatorSettings = setEstimator(learningRate= "auto",
                                                            weightDecay = 1e-06,
                                                            device='cuda:0',
                                                            batchSize=128L,
                                                            epochs=1L,
                                                            seed=42),
                           hyperParamSearch = 'random',
                           randomSample = 2)
=======
 
modelSettings <- setDefaultResNet(estimatorSettings = setEstimator(epochs=1L,
                                                                   device='cuda:0',
                                                                   batchSize=128L))
>>>>>>> 74608ffb

# modelSettings <- setTransformer(numBlocks=1, dimToken = 33, dimOut = 1, numHeads = 3,
#                                 attDropout = 0.2, ffnDropout = 0.2, resDropout = 0,
#                                 dimHidden = 8, batchSize = 32, hyperParamSearch = 'random',
#                                 weightDecay = 1e-6, learningRate = 3e-4, epochs = 10,
#                                 device = 'cuda:0', randomSamples = 1, seed = 42)

res2 <- PatientLevelPrediction::runPlp(
  plpData = plpData,
  outcomeId = 2,
  modelSettings = modelSettings,
  analysisId = 'Test',
  analysisName = 'Testing DeepPlp',
  populationSettings = populationSet,
  splitSettings = createDefaultSplitSetting(),
  sampleSettings = createSampleSettings("underSample"),  # none
  featureEngineeringSettings = createFeatureEngineeringSettings(), # none
  preprocessSettings = createPreprocessSettings(),
  logSettings = createLogSettings(verbosity='TRACE'),
  executeSettings = createExecuteSettings(
    runSplitData = T,
    runSampleData = T,
    runfeatureEngineering = F,
    runPreprocessData = T,
    runModelDevelopment = T,
    runCovariateSummary = F
  ),
  saveDirectory = '~/test/new_plp/'
)

<|MERGE_RESOLUTION|>--- conflicted
+++ resolved
@@ -35,8 +35,6 @@
   riskWindowStart = 1, 
   riskWindowEnd = 365*5)
 
-
-<<<<<<< HEAD
 modelSettings <- setResNet(numLayers = c(2L,4L), 
                            sizeHidden = 256L, 
                            hiddenFactor = 2L,
@@ -51,12 +49,6 @@
                                                             seed=42),
                            hyperParamSearch = 'random',
                            randomSample = 2)
-=======
- 
-modelSettings <- setDefaultResNet(estimatorSettings = setEstimator(epochs=1L,
-                                                                   device='cuda:0',
-                                                                   batchSize=128L))
->>>>>>> 74608ffb
 
 # modelSettings <- setTransformer(numBlocks=1, dimToken = 33, dimOut = 1, numHeads = 3,
 #                                 attDropout = 0.2, ffnDropout = 0.2, resDropout = 0,
