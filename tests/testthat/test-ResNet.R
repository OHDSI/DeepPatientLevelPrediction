--- conflicted
+++ resolved
@@ -23,20 +23,6 @@
   testthat::expect_true(length(resSet$param) > 0)
   
   expect_error(setResNet(numLayers = c(2),
-<<<<<<< HEAD
-                sizeHidden = c(32),
-                hiddenFactor = c(2),
-                residualDropout = c(0.1),
-                hiddenDropout = c(0.1),
-                sizeEmbedding = c(32),
-                estimatorSettings = setEstimator(learningRate=c(3e-4),
-                                                 weightDecay = c(1e-6),
-                                                 seed=42,
-                                                 batchSize = 128,
-                                                 epochs=1),
-                hyperParamSearch = "random",
-                randomSample = 2))
-=======
                          sizeHidden = c(32),
                          hiddenFactor = c(2),
                          residualDropout = c(0.1),
@@ -49,7 +35,6 @@
                                                           epochs=1),
                          hyperParamSearch = "random",
                          randomSample = 2))
->>>>>>> 7541a380
 })
 
 sink(nullfile())
