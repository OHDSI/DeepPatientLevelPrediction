resNet <- reticulate::import_from_path("ResNet", path)$ResNet

test_that("LR scheduler that changes per batch works", {

  model <- resNet(cat_features = 10L, num_features = 1L,
                  size_embedding = 32L, size_hidden = 64L,
                  num_layers = 1L, hidden_factor = 1L)
  optimizer <- torch$optim$AdamW(model$parameters(), lr = 1e-7)


  exponentialSchedulerPerBatch <-
    reticulate::import_from_path("LrFinder",
                                 path = path)$ExponentialSchedulerPerBatch
  scheduler <- exponentialSchedulerPerBatch(optimizer,
                                            end_lr = 1e-2,
                                            num_iter = 5)
  expect_equal(scheduler$last_epoch, 0)
  expect_equal(scheduler$optimizer$param_groups[[1]]$lr, 1e-7)

  for (i in 1:5) {
    optimizer$step()
    scheduler$step()
  }

  expect_equal(scheduler$last_epoch, 5)
  expect_equal(scheduler$optimizer$param_groups[[1]]$lr,
               (1e-7 * (0.01 / 1e-7) ^ (5 / 4)))

})


test_that("LR finder works", {
  estimatorSettings <- setEstimator(batchSize = 32L,
                                    seed = 42)
  modelParameters <- list(cat_features = dataset$get_cat_features()$max(),
                          num_features = dataset$get_numerical_features()$len(),
                          size_embedding = 32L,
                          size_hidden = 64L,
                          num_layers = 1L,
                          hidden_factor = 1L,
<<<<<<< HEAD
                          modelType = "ResNet")
  lrSettings <- list(minLr = 3e-4,
                     maxLr = 10.0,
                     numLr = 20L,
                     divergenceThreshold = 1.1)

  lr <- getLR(modelParameters, estimatorSettings, dataset, lrSettings)

  expect_true(lr <= 10.0)
  expect_true(lr >= 3e-4)
=======
                          modelType = "ResNet"),
                   estimatorSettings = estimatorSettings,
                   lrSettings = list(minLr = 1e-8,
                                     maxLr = 0.01,
                                     numLr = 20L,
                                     divergenceThreshold = 1.1))  
  
  # initial LR should be the minLR
  expect_equal(lrFinder$estimator$optimizer$param_groups[[1]]$lr, 1e-8)
  
  lr <- lrFinder$get_lr(dataset)
  tol <- 1e-10
  expect_lte(lr, 0.01 + tol)
  expect_gte(lr, 1e-08 - tol)
>>>>>>> f343e72c
})

test_that("LR finder works with device specified by a function", {

  deviceFun <- function() {
    dev <- "cpu"
    dev
  }
<<<<<<< HEAD
  modelParameters <- list(cat_features = dataset$get_cat_features()$max(),
                          num_features = dataset$get_numerical_features()$len(),
                          size_embedding = 8L,
                          size_hidden = 16L,
                          num_layers = 1L,
                          hidden_factor = 1L,
                          modelType = "ResNet")
  estimatorSettings <- setEstimator(batchSize = 32L,
                                    seed = 42,
                                    device = deviceFun)
  lrSettings <- list(minLr = 3e-4,
                     maxLr = 10.0,
                     numLr = 20L,
                     divergenceThreshold = 1.1)
  
  lr <- getLR(modelParameters, estimatorSettings, dataset, lrSettings)

  expect_true(lr <= 10.0)
  expect_true(lr >= 3e-4)
=======
  lrFinder <- createLRFinder(
    modelParameters =
      list(cat_features = dataset$get_cat_features()$max(),
           num_features = dataset$get_numerical_features()$len(),
           size_embedding = 8L,
           size_hidden = 16L,
           num_layers = 1L,
           hidden_factor = 1L,
           modelType = "ResNet"),
    estimatorSettings = setEstimator(batchSize = 32L,
                                     seed = 42,
                                     device = deviceFun),
    lrSettings = list(minLr = 1e-6,
                      maxLr = 0.03,
                      numLr = 20L,
                      divergenceThreshold = 1.1)
  )
  lr <- lrFinder$get_lr(dataset)
  tol <- 1e-8
  expect_lte(lr, 0.03 + tol) 
  expect_gte(lr, 1e-6 - tol)
>>>>>>> f343e72c
})<|MERGE_RESOLUTION|>--- conflicted
+++ resolved
@@ -38,18 +38,6 @@
                           size_hidden = 64L,
                           num_layers = 1L,
                           hidden_factor = 1L,
-<<<<<<< HEAD
-                          modelType = "ResNet")
-  lrSettings <- list(minLr = 3e-4,
-                     maxLr = 10.0,
-                     numLr = 20L,
-                     divergenceThreshold = 1.1)
-
-  lr <- getLR(modelParameters, estimatorSettings, dataset, lrSettings)
-
-  expect_true(lr <= 10.0)
-  expect_true(lr >= 3e-4)
-=======
                           modelType = "ResNet"),
                    estimatorSettings = estimatorSettings,
                    lrSettings = list(minLr = 1e-8,
@@ -64,7 +52,6 @@
   tol <- 1e-10
   expect_lte(lr, 0.01 + tol)
   expect_gte(lr, 1e-08 - tol)
->>>>>>> f343e72c
 })
 
 test_that("LR finder works with device specified by a function", {
@@ -73,27 +60,6 @@
     dev <- "cpu"
     dev
   }
-<<<<<<< HEAD
-  modelParameters <- list(cat_features = dataset$get_cat_features()$max(),
-                          num_features = dataset$get_numerical_features()$len(),
-                          size_embedding = 8L,
-                          size_hidden = 16L,
-                          num_layers = 1L,
-                          hidden_factor = 1L,
-                          modelType = "ResNet")
-  estimatorSettings <- setEstimator(batchSize = 32L,
-                                    seed = 42,
-                                    device = deviceFun)
-  lrSettings <- list(minLr = 3e-4,
-                     maxLr = 10.0,
-                     numLr = 20L,
-                     divergenceThreshold = 1.1)
-  
-  lr <- getLR(modelParameters, estimatorSettings, dataset, lrSettings)
-
-  expect_true(lr <= 10.0)
-  expect_true(lr >= 3e-4)
-=======
   lrFinder <- createLRFinder(
     modelParameters =
       list(cat_features = dataset$get_cat_features()$max(),
@@ -115,5 +81,4 @@
   tol <- 1e-8
   expect_lte(lr, 0.03 + tol) 
   expect_gte(lr, 1e-6 - tol)
->>>>>>> f343e72c
 })