--- conflicted
+++ resolved
@@ -54,12 +54,6 @@
   expect_equal(out[[2]]$shape[0], 16)
 })
 
-<<<<<<< HEAD
-test_that("Column order is preserved in presence of missing features", {
-  # important for both external validation and transfer learning
-  
-  
-=======
 test_that("Column order is preserved when features are missing", {
   # important for transfer learning and external validation
 
@@ -128,5 +122,4 @@
   expect_equal(dataset$get_cat_features()$max(),
                reducedDataset$get_cat_features()$max())
 
->>>>>>> 6207324c
 })