--- conflicted
+++ resolved
@@ -12,11 +12,7 @@
                                                              seed=NULL),
                             hyperParamSearch = "random",
                             randomSample = 3,
-<<<<<<< HEAD
-                            randomSampleSeed = 123)
-=======
                             randomSampleSeed = NULL)
->>>>>>> 2aba7580
 
 trainCache <- TrainingCache$new(testLoc)
 paramSearch <- resNetSettings$param
@@ -90,7 +86,6 @@
   sink()
   trainCache <- TrainingCache$new(analysisPath)
   testthat::expect_equal(is.na(trainCache$getLastGridSearchIndex()), TRUE)
-<<<<<<< HEAD
 })
 
 test_that("Prediction is cached for optimal parameters", {
@@ -132,6 +127,4 @@
   testCache <- readRDS(file.path(analysisPath, "paramPersistence.rds"))
   indexOfMax <- which.max(unlist(lapply(testCache$gridSearchPredictions, function(x) x$gridPerformance$cvPerformance)))
   testthat::expect_equal(class(testCache$gridSearchPredictions[[indexOfMax]]$prediction), class(data.frame()))
-=======
->>>>>>> 2aba7580
 })